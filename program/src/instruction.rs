--- conflicted
+++ resolved
@@ -44,12 +44,7 @@
         /// program id asset .
         mint_id_asset: COption<Pubkey>,
         /// program id swap.
-<<<<<<< HEAD
         pubkey_swap: COption<Pubkey>
-=======
-        program_id_swap: COption<Pubkey>
-
->>>>>>> 7de82d33
         },
     /// Initializes a new account to hold tokens.  If this account is associated
     /// with the native mint then the token balance of the initialized account
