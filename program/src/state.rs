--- conflicted
+++ resolved
@@ -241,11 +241,7 @@
 
 /// Account data.
 #[repr(C)]
-<<<<<<< HEAD
 #[derive(Clone, /*Copy,*/ Debug, Default, PartialEq)]
-=======
-#[derive(Clone,/* Copy, */Debug, Default, PartialEq)]
->>>>>>> e4a074c7
 pub struct Portfolio {
       /// The account's creator
       pub portfolio_account: Pubkey,
@@ -354,21 +350,12 @@
 
 
 impl Pack for Portfolio {
-<<<<<<< HEAD
     const LEN: usize = 789;
     fn unpack_from_slice(src: &[u8]) -> Result<Self, ProgramError> {
    
         let src = array_ref![src, 0, 789];
     
         let (portfolio_account,creator_portfolio , metadataUrl, metadataHash, is_initialize, amountAsset1, addressAsset1, periodAsset1,
-=======
-    const LEN: usize = 788;
-    fn unpack_from_slice(src: &[u8]) -> Result<Self, ProgramError> {
-        msg!("this is first");
-        let src = array_ref![src, 0, 788];
-    
-        let (creatorAccount,owner , metadataUrl, metadataHash,  amountAsset1, addressAsset1, periodAsset1,
->>>>>>> e4a074c7
             assetToSoldIntoAsset1, amountAsset2, addressAsset2, periodAsset2,assetToSoldIntoAsset2, amountAsset3, 
             addressAsset3, periodAsset3,assetToSoldIntoAsset3, amountAsset4, addressAsset4, periodAsset4,
             assetToSoldIntoAsset4, amountAsset5, addressAsset5, periodAsset5,assetToSoldIntoAsset5, amountAsset6, 
@@ -376,7 +363,6 @@
             assetToSoldIntoAsset7, amountAsset8, addressAsset8, periodAsset8,assetToSoldIntoAsset8, amountAsset9, 
             addressAsset9, periodAsset9,assetToSoldIntoAsset9/*, amountAsset10, addressAsset10, periodAsset10,
             assetToSoldIntoAsset10*/) =
-<<<<<<< HEAD
             array_refs![src,32, 32, 128, 2, 1, 1, 32 , 1, 32, 1, 32 , 1 , 32, 1, 32 , 1 , 32, 1, 32 , 
             1 , 32, 1, 32 , 1 , 32, 1, 32 , 1 , 32, 1, 32 , 1 , 32, 1, 32 , 1 , 32, 1, 32 , 1 , 32/*, 1, 32 
             , 1 , 32*/];
@@ -384,15 +370,6 @@
               Ok(Portfolio {
             portfolio_account: Pubkey::new_from_array(*portfolio_account),
             creator_portfolio: Pubkey::new_from_array(*creator_portfolio),
-=======
-            array_refs![src,32, 32, 128, 2,  1, 32 , 1 , 32, 1, 32 , 1 , 32, 1, 32 , 1 , 32, 1, 32 , 
-            1 , 32, 1, 32 , 1 , 32, 1, 32 , 1 , 32, 1, 32 , 1 , 32, 1, 32 , 1 , 32, 1, 32 , 1 , 32/*, 1, 32 
-            , 1 , 32*/];
-            msg!("this is second");
-              Ok(Portfolio {
-            creatorAccount: Pubkey::new_from_array(*creatorAccount),
-            owner: Pubkey::new_from_array(*owner),
->>>>>>> e4a074c7
             metadataUrl: metadataUrl.to_vec(),
             metadataHash: u16::from_le_bytes(*metadataHash),
             
@@ -451,17 +428,10 @@
 
 
     fn pack_into_slice(&self, dst: &mut [u8]) {
-<<<<<<< HEAD
         let dst = array_mut_ref![dst, 0, 789];
         let (
             portfolio_account_dst,
             creator_portfolio_dst,
-=======
-        let dst = array_mut_ref![dst, 0, 788];
-        let (
-            creator_Account_dst,
-            owner_dst,
->>>>>>> e4a074c7
             metadata_URL_dst,
             metadata_HASH_dst,
             is_initialize_dst,
@@ -506,21 +476,12 @@
             // period_Asset10_dst,
             // asset_To_Sold_Into_Asset10_dst,
 
-<<<<<<< HEAD
         ) = mut_array_refs![dst, 32,32, 128, 2, 1, 1, 32 , 1 , 32, 1, 32 , 1 , 32, 1, 32 , 1 , 32, 1, 32 , 
         1 , 32, 1, 32 , 1 , 32, 1, 32 , 1 , 32, 1, 32 , 1 , 32, 1, 32 , 1 , 32, 1, 32 , 1 , 32/*, 1, 32 
         , 4 , 32*/];
         let Portfolio {
             ref portfolio_account,
             ref creator_portfolio,
-=======
-        ) = mut_array_refs![dst, 32,32, 128, 2,  1, 32 , 1 , 32, 1, 32 , 1 , 32, 1, 32 , 1 , 32, 1, 32 , 
-        1 , 32, 1, 32 , 1 , 32, 1, 32 , 1 , 32, 1, 32 , 1 , 32, 1, 32 , 1 , 32, 1, 32 , 1 , 32/*, 1, 32 
-        , 4 , 32*/];
-        let Portfolio {
-            ref creatorAccount,
-            ref owner,
->>>>>>> e4a074c7
             metadataUrl, 
             metadataHash,
             is_initialize,
