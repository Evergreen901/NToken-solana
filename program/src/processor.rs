--- conflicted
+++ resolved
@@ -39,17 +39,10 @@
         let mint_data_len = mint_info.data_len();
         let rent = &Rent::from_account_info(next_account_info(account_info_iter)?)?;
 
-<<<<<<< HEAD
         let mut mint = 
         match Mint::unpack_unchecked(&mint_info.data.borrow()) {
             Ok(_a) => _a ,
             Err(_a) => {
-=======
-        let mut mint =  
-        match (Mint::unpack_unchecked(&mint_info.data.borrow())) {
-            Ok(a) => a ,
-            Err(a) => {
->>>>>>> 7de82d33
                 panic!("exit")
             }
         };
