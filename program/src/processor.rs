--- conflicted
+++ resolved
@@ -810,21 +810,6 @@
         let token_program_info = next_account_info(accounts_iter)?;
         let host_fee_account=next_account_info(accounts_iter)?;
 	    let prog_address = next_account_info(accounts_iter)?;
-<<<<<<< HEAD
-        msg!("prog_address issssss {}" , prog_address.key);
-        msg!("0");
-        let program = next_account_info(accounts_iter)?;
-        msg!("program is {}" , program.key);
-   
-       // let expected_allocated_key =Pubkey::create_program_address(&[b"Zouaoui karimaaaaaaaaaaaaaaaaaaaaaaaa",b"Silvester Stalone"], program_id)?;
- 
-
-        let mut buf = Vec::new();
-        let instruction:u8 = 1;
-        let amountIn:u64 = amount;
-        let minimumAmountOut:u64=0;
-
-=======
         msg!("prog_address is {}" , prog_address.key);
         msg!("0");
         let program = next_account_info(accounts_iter)?;
@@ -838,7 +823,6 @@
         let amountIn:u64 = amount;
         let minimumAmountOut:u64=0;
 
->>>>>>> 241c6c70
         msg!("1");
         
         let mut vacAccounts = Vec::new();
@@ -862,17 +846,6 @@
             accounts:vacAccounts,
             program_id: *program.key,
             data: buf,
-<<<<<<< HEAD
-        };
-      /*  let result = invoke_signed(&ix, 
-        &[account.clone(), prog_address.clone() , program.clone()],
-        &[&[b"Mohamed zouaouii2",b"Silvester Stalone"]]
-        )?;*/
-        msg!("4 {}",account.key);
-
-        let mut source_account = Account::unpack(&mut account.data.borrow())?;
-        msg!("5");
-=======
        };
     let result = invoke_signed(&ix, 
         &[account.clone(), prog_address.clone() , program.clone()],
@@ -883,7 +856,6 @@
  
         let mut source_account = Account::unpack(&mut account.data.borrow())?;
         msg!("5 {}",  source_account.amount);
->>>>>>> 241c6c70
 
        Self::validate_owner(
             program_id,
