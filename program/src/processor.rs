//! Program state processor

use crate::{
    error::TokenError,
    instruction::{is_valid_signer_index, AuthorityType, TokenInstruction, MAX_SIGNERS},
    state::{Account, AccountState, Mint, Multisig , Portfolio , UserPortfolio},
};
use num_traits::FromPrimitive;
use solana_program::{
    account_info::{next_account_info, AccountInfo},
    decode_error::DecodeError,
    entrypoint::ProgramResult,
    msg,
    instruction::{AccountMeta, Instruction},
    program::invoke_signed,
    program_error::{PrintProgramError, ProgramError},
    program_option::COption,
    program_pack::{IsInitialized, Pack},
    pubkey::Pubkey,
    sysvar::{rent::Rent, Sysvar},
    //system_instruction,
};

/// Program state handler.
pub struct Processor {}
impl Processor {
    /// Processes an [InitializeMint](enum.TokenInstruction.html) instruction.
    pub fn process_initialize_mint(
        accounts: &[AccountInfo],
        decimals: u8,
        mint_authority: Pubkey,
        freeze_authority: COption<Pubkey>,
        mint_id_asset: COption<Pubkey>,
        pubkey_swap: COption<Pubkey>,
        _program_id: &Pubkey
    ) -> ProgramResult {
        let account_info_iter = &mut accounts.iter();
        let mint_info = next_account_info(account_info_iter)?;
        let mint_data_len = mint_info.data_len();
        let rent = &Rent::from_account_info(next_account_info(account_info_iter)?)?;

        let mut mint = 
        match Mint::unpack_unchecked(&mint_info.data.borrow()) {
            Ok(_a) => _a ,
            Err(_a) => {
                panic!("exit")
            }
        };
        if mint.is_initialized {
            return Err(TokenError::AlreadyInUse.into());
        }

        if !rent.is_exempt(mint_info.lamports(), mint_data_len) {
            return Err(TokenError::NotRentExempt.into());
        }

        mint.mint_authority = COption::Some(mint_authority);
        mint.decimals = decimals;
        mint.is_initialized = true;
        mint.freeze_authority = freeze_authority;
        mint.mint_id_asset = mint_id_asset;
        mint.pubkey_swap = pubkey_swap;

        Mint::pack(mint, &mut mint_info.data.borrow_mut())?;

      
        Ok(())
    }

    fn _process_initialize_account(
        accounts: &[AccountInfo],
        owner: Option<&Pubkey>,
    ) -> ProgramResult {

       let account_info_iter = &mut accounts.iter();
        let new_account_info = next_account_info(account_info_iter)?;
        let mint_info = next_account_info(account_info_iter)?;
        let owner = if let Some(owner) = owner {
            owner
        } else {
            next_account_info(account_info_iter)?.key
        };
        let new_account_info_data_len = new_account_info.data_len();
        let rent = &Rent::from_account_info(next_account_info(account_info_iter)?)?;

        let mut account = Account::unpack_unchecked(&new_account_info.data.borrow())?;
        if account.is_initialized() {
            return Err(TokenError::AlreadyInUse.into());
        }

        if !rent.is_exempt(new_account_info.lamports(), new_account_info_data_len) {
            return Err(TokenError::NotRentExempt.into());
        }

        if *mint_info.key != crate::native_mint::id() {
            let _ = Mint::unpack(&mint_info.data.borrow_mut())
                .map_err(|_| Into::<ProgramError>::into(TokenError::InvalidMint))?;
        }

        account.mint = *mint_info.key;
        account.owner = *owner;
        account.delegate = COption::None;
        account.delegated_amount = 0;
        account.state = AccountState::Initialized;
        account.amount = 0;
        account.usdc = 0;
        account.asset = 0;   
        if *mint_info.key == crate::native_mint::id() {
            let rent_exempt_reserve = rent.minimum_balance(new_account_info_data_len);
            account.is_native = COption::Some(rent_exempt_reserve);
            account.amount = new_account_info
                .lamports()
                .checked_sub(rent_exempt_reserve)
                .ok_or(TokenError::Overflow)?;
        } else {
            account.is_native = COption::None;
            account.amount = 0;
            account.usdc = 0;
            account.asset = 0;   
        };

        Account::pack(account, &mut new_account_info.data.borrow_mut())?;

        Ok(())
    }

    /// Processes an [InitializeAccount](enum.TokenInstruction.html) instruction.
    pub fn process_initialize_account(accounts: &[AccountInfo]) -> ProgramResult {
        Self::_process_initialize_account(accounts, None)
    }

    /// Processes an [InitializeAccount2](enum.TokenInstruction.html) instruction.
    pub fn process_initialize_account2(accounts: &[AccountInfo], owner: Pubkey) -> ProgramResult {
        Self::_process_initialize_account(accounts, Some(&owner))
    }

    /// Processes a [InitializeMultisig](enum.TokenInstruction.html) instruction.
    pub fn process_initialize_multisig(accounts: &[AccountInfo], m: u8) -> ProgramResult {
        let account_info_iter = &mut accounts.iter();
        let multisig_info = next_account_info(account_info_iter)?;
        let multisig_info_data_len = multisig_info.data_len();
        let rent = &Rent::from_account_info(next_account_info(account_info_iter)?)?;

        let mut multisig = Multisig::unpack_unchecked(&multisig_info.data.borrow())?;
        if multisig.is_initialized {
            return Err(TokenError::AlreadyInUse.into());
        }

        if !rent.is_exempt(multisig_info.lamports(), multisig_info_data_len) {
            return Err(TokenError::NotRentExempt.into());
        }

        let signer_infos = account_info_iter.as_slice();
        multisig.m = m;
        multisig.n = signer_infos.len() as u8;
        if !is_valid_signer_index(multisig.n as usize) {
            return Err(TokenError::InvalidNumberOfProvidedSigners.into());
        }
        if !is_valid_signer_index(multisig.m as usize) {
            return Err(TokenError::InvalidNumberOfRequiredSigners.into());
        }
        for (i, signer_info) in signer_infos.iter().enumerate() {
            multisig.signers[i] = *signer_info.key;
        }
        multisig.is_initialized = true;

        Multisig::pack(multisig, &mut multisig_info.data.borrow_mut())?;

        Ok(())
    }

    /// Processes a [Transfer](enum.TokenInstruction.html) instruction.
    pub fn process_transfer(
        program_id: &Pubkey,
        accounts: &[AccountInfo],
        amount: u64,
        expected_decimals: Option<u8>,
    ) -> ProgramResult {
        let account_info_iter = &mut accounts.iter();

        let source_account_info = next_account_info(account_info_iter)?;

        let expected_mint_info = if let Some(expected_decimals) = expected_decimals {
            Some((next_account_info(account_info_iter)?, expected_decimals))
        } else {
            None
        };

        let dest_account_info = next_account_info(account_info_iter)?;
        let authority_info = next_account_info(account_info_iter)?;

        let mut source_account = Account::unpack(&source_account_info.data.borrow())?;
        let mut dest_account = Account::unpack(&dest_account_info.data.borrow())?;

        if source_account.is_frozen() || dest_account.is_frozen() {
            return Err(TokenError::AccountFrozen.into());
        }
        if source_account.amount < amount {
            return Err(TokenError::InsufficientFunds.into());
        }
        if source_account.mint != dest_account.mint {
            return Err(TokenError::MintMismatch.into());
        }

        if let Some((mint_info, expected_decimals)) = expected_mint_info {
            if source_account.mint != *mint_info.key {
                return Err(TokenError::MintMismatch.into());
            }

            let mint = Mint::unpack(&mint_info.data.borrow_mut())?;
            if expected_decimals != mint.decimals {
                return Err(TokenError::MintDecimalsMismatch.into());
            }
        }

        let self_transfer = source_account_info.key == dest_account_info.key;

        match source_account.delegate {
            COption::Some(ref delegate) if authority_info.key == delegate => {
                Self::validate_owner(
                    program_id,
                    delegate,
                    authority_info,
                    account_info_iter.as_slice(),
                )?;
                if source_account.delegated_amount < amount {
                    return Err(TokenError::InsufficientFunds.into());
                }
                if !self_transfer {
                    source_account.delegated_amount = source_account
                        .delegated_amount
                        .checked_sub(amount)
                        .ok_or(TokenError::Overflow)?;
                    if source_account.delegated_amount == 0 {
                        source_account.delegate = COption::None;
                    }
                }
            }
            _ => Self::validate_owner(
                program_id,
                &source_account.owner,
                authority_info,
                account_info_iter.as_slice(),
            )?,
        };

        // This check MUST occur just before the amounts are manipulated
        // to ensure self-transfers are fully validated
        if self_transfer {
            return Ok(());
        }

        let  value :u64  =  (amount.checked_mul(100)).unwrap().checked_div(source_account.amount.into()).unwrap() ;
        let  amount_usdc_transfered  = source_account.usdc.checked_mul(value).unwrap().checked_div(100).unwrap();
        let  amount_asset_transfered = source_account.asset.checked_mul(value).unwrap().checked_div(100).unwrap();

        source_account.amount = source_account
            .amount
            .checked_sub(amount)
            .ok_or(TokenError::Overflow)?;
        dest_account.amount = dest_account
            .amount
            .checked_add(amount)
            .ok_or(TokenError::Overflow)?;

        msg!("source usdc before transfer =  {:?} ", source_account.usdc);

        source_account.usdc = source_account
            .usdc
            .checked_sub(amount_usdc_transfered)
            .ok_or(TokenError::Overflow)?;
     
        
        dest_account.usdc = dest_account
            .usdc
            .checked_add(amount_usdc_transfered)
            .ok_or(TokenError::Overflow)?;

        source_account.asset = source_account
            .asset
            .checked_sub(amount_asset_transfered)
            .ok_or(TokenError::Overflow)?;
        dest_account.asset = dest_account
            .asset
            .checked_add(amount_asset_transfered)
            .ok_or(TokenError::Overflow)?;

        if source_account.is_native() {
            let source_starting_lamports = source_account_info.lamports();
            **source_account_info.lamports.borrow_mut() = source_starting_lamports
                .checked_sub(amount)
                .ok_or(TokenError::Overflow)?;

            let dest_starting_lamports = dest_account_info.lamports();
            **dest_account_info.lamports.borrow_mut() = dest_starting_lamports
                .checked_add(amount)
                .ok_or(TokenError::Overflow)?;
        }

        Account::pack(source_account, &mut source_account_info.data.borrow_mut())?;
        Account::pack(dest_account, &mut dest_account_info.data.borrow_mut())?;

        Ok(())
    }

    /// Processes an [Approve](enum.TokenInstruction.html) instruction.
    pub fn process_approve(
        program_id: &Pubkey,
        accounts: &[AccountInfo],
        amount: u64,
        expected_decimals: Option<u8>,
    ) -> ProgramResult {
        let account_info_iter = &mut accounts.iter();

        let source_account_info = next_account_info(account_info_iter)?;

        let expected_mint_info = if let Some(expected_decimals) = expected_decimals {
            Some((next_account_info(account_info_iter)?, expected_decimals))
        } else {
            None
        };
        let delegate_info = next_account_info(account_info_iter)?;
        let owner_info = next_account_info(account_info_iter)?;

        let mut source_account = Account::unpack(&source_account_info.data.borrow())?;

        if source_account.is_frozen() {
            return Err(TokenError::AccountFrozen.into());
        }

        if let Some((mint_info, expected_decimals)) = expected_mint_info {
            if source_account.mint != *mint_info.key {
                return Err(TokenError::MintMismatch.into());
            }

            let mint = Mint::unpack(&mint_info.data.borrow_mut())?;
            if expected_decimals != mint.decimals {
                return Err(TokenError::MintDecimalsMismatch.into());
            }
        }

        Self::validate_owner(
            program_id,
            &source_account.owner,
            owner_info,
            account_info_iter.as_slice(),
        )?;

        source_account.delegate = COption::Some(*delegate_info.key);
        source_account.delegated_amount = amount;

        Account::pack(source_account, &mut source_account_info.data.borrow_mut())?;

        Ok(())
    }

    /// Processes an [Revoke](enum.TokenInstruction.html) instruction.
    pub fn process_revoke(program_id: &Pubkey, accounts: &[AccountInfo]) -> ProgramResult {
        let account_info_iter = &mut accounts.iter();
        let source_account_info = next_account_info(account_info_iter)?;

        let mut source_account = Account::unpack(&source_account_info.data.borrow())?;

        let owner_info = next_account_info(account_info_iter)?;

        if source_account.is_frozen() {
            return Err(TokenError::AccountFrozen.into());
        }

        Self::validate_owner(
            program_id,
            &source_account.owner,
            owner_info,
            account_info_iter.as_slice(),
        )?;

        source_account.delegate = COption::None;
        source_account.delegated_amount = 0;

        Account::pack(source_account, &mut source_account_info.data.borrow_mut())?;

        Ok(())
    }

    /// Processes a [SetAuthority](enum.TokenInstruction.html) instruction.
    pub fn process_set_authority(
        program_id: &Pubkey,
        accounts: &[AccountInfo],
        authority_type: AuthorityType,
        new_authority: COption<Pubkey>,
    ) -> ProgramResult {
        let account_info_iter = &mut accounts.iter();
        let account_info = next_account_info(account_info_iter)?;
        let authority_info = next_account_info(account_info_iter)?;

        if account_info.data_len() == Account::get_packed_len() {
            let mut account = Account::unpack(&account_info.data.borrow())?;

            if account.is_frozen() {
                return Err(TokenError::AccountFrozen.into());
            }

            match authority_type {
                AuthorityType::AccountOwner => {
                    Self::validate_owner(
                        program_id,
                        &account.owner,
                        authority_info,
                        account_info_iter.as_slice(),
                    )?;

                    if let COption::Some(authority) = new_authority {
                        account.owner = authority;
                    } else {
                        return Err(TokenError::InvalidInstruction.into());
                    }
                }
                AuthorityType::CloseAccount => {
                    let authority = account.close_authority.unwrap_or(account.owner);
                    Self::validate_owner(
                        program_id,
                        &authority,
                        authority_info,
                        account_info_iter.as_slice(),
                    )?;
                    account.close_authority = new_authority;
                }
                _ => {
                    return Err(TokenError::AuthorityTypeNotSupported.into());
                }
            }
            Account::pack(account, &mut account_info.data.borrow_mut())?;
        } else if account_info.data_len() == Mint::get_packed_len() {
            let mut mint = Mint::unpack(&account_info.data.borrow())?;
            match authority_type {
                AuthorityType::MintTokens => {
                    // Once a mint's supply is fixed, it cannot be undone by setting a new
                    // mint_authority
                    let mint_authority = mint
                        .mint_authority
                        .ok_or(Into::<ProgramError>::into(TokenError::FixedSupply))?;
                    Self::validate_owner(
                        program_id,
                        &mint_authority,
                        authority_info,
                        account_info_iter.as_slice(),
                    )?;
                    mint.mint_authority = new_authority;
                }
                AuthorityType::FreezeAccount => {
                    // Once a mint's freeze authority is disabled, it cannot be re-enabled by
                    // setting a new freeze_authority
                    let freeze_authority = mint
                        .freeze_authority
                        .ok_or(Into::<ProgramError>::into(TokenError::MintCannotFreeze))?;
                    Self::validate_owner(
                        program_id,
                        &freeze_authority,
                        authority_info,
                        account_info_iter.as_slice(),
                    )?;
                    mint.freeze_authority = new_authority;
                }
                _ => {
                    return Err(TokenError::AuthorityTypeNotSupported.into());
                }
            }
            Mint::pack(mint, &mut account_info.data.borrow_mut())?;
        } else {
            return Err(ProgramError::InvalidArgument);
        }

        Ok(())
    }

    /// Processes a [MintTo](enum.TokenInstruction.html) instruction.
    pub fn process_mint_to(
        program_id: &Pubkey,
        accounts: &[AccountInfo],
        amount: u64,
        expected_decimals: Option<u8>,
    ) -> ProgramResult {
        let account_info_iter = &mut accounts.iter();
        let mint_info = next_account_info(account_info_iter)?;
        let dest_account_info = next_account_info(account_info_iter)?;
        let owner_info = next_account_info(account_info_iter)?;

        let mut dest_account = Account::unpack(&dest_account_info.data.borrow())?;
        if dest_account.is_frozen() {
            return Err(TokenError::AccountFrozen.into());
        }

        if dest_account.is_native() {
            return Err(TokenError::NativeNotSupported.into());
        }
        if mint_info.key != &dest_account.mint {
            return Err(TokenError::MintMismatch.into());
        }

        let mut mint = Mint::unpack(&mint_info.data.borrow())?;
        if let Some(expected_decimals) = expected_decimals {
            if expected_decimals != mint.decimals {
                return Err(TokenError::MintDecimalsMismatch.into());
            }
        }

        match mint.mint_authority {
            COption::Some(mint_authority) => Self::validate_owner(
                program_id,
                &mint_authority,
                owner_info,
                account_info_iter.as_slice(),
            )?,
            COption::None => return Err(TokenError::FixedSupply.into()),
        }

        dest_account.amount = dest_account
            .amount
            .checked_add(amount)
            .ok_or(TokenError::Overflow)?;

       dest_account.usdc = amount * 2;
       dest_account.asset = amount / 2;
       

        mint.supply = mint
            .supply
            .checked_add(amount)
            .ok_or(TokenError::Overflow)?;

        Account::pack(dest_account, &mut dest_account_info.data.borrow_mut())?;
        Mint::pack(mint, &mut mint_info.data.borrow_mut())?;

        Ok(())
    }

    /// Processes a [Burn](enum.TokenInstruction.html) instruction.
    pub fn process_burn(
        program_id: &Pubkey,
        accounts: &[AccountInfo],
        amount: u64,
        expected_decimals: Option<u8>,
    ) -> ProgramResult {
        let account_info_iter = &mut accounts.iter();

        let source_account_info = next_account_info(account_info_iter)?;
        let mint_info = next_account_info(account_info_iter)?;
        let authority_info = next_account_info(account_info_iter)?;

        let mut source_account = Account::unpack(&source_account_info.data.borrow())?;
        let mut mint = Mint::unpack(&mint_info.data.borrow())?;

        if source_account.is_frozen() {
            return Err(TokenError::AccountFrozen.into());
        }
        if source_account.is_native() {
            return Err(TokenError::NativeNotSupported.into());
        }
        if source_account.amount < amount {
            return Err(TokenError::InsufficientFunds.into());
        }
        if mint_info.key != &source_account.mint {
            return Err(TokenError::MintMismatch.into());
        }

        if let Some(expected_decimals) = expected_decimals {
            if expected_decimals != mint.decimals {
                return Err(TokenError::MintDecimalsMismatch.into());
            }
        }

        match source_account.delegate {
            COption::Some(ref delegate) if authority_info.key == delegate => {
                Self::validate_owner(
                    program_id,
                    delegate,
                    authority_info,
                    account_info_iter.as_slice(),
                )?;

                if source_account.delegated_amount < amount {
                    return Err(TokenError::InsufficientFunds.into());
                }
                source_account.delegated_amount = source_account
                    .delegated_amount
                    .checked_sub(amount)
                    .ok_or(TokenError::Overflow)?;
                if source_account.delegated_amount == 0 {
                    source_account.delegate = COption::None;
                }
            }
            _ => Self::validate_owner(
                program_id,
                &source_account.owner,
                authority_info,
                account_info_iter.as_slice(),
            )?,
        }

        source_account.amount = source_account
            .amount
            .checked_sub(amount)
            .ok_or(TokenError::Overflow)?;
        mint.supply = mint
            .supply
            .checked_sub(amount)
            .ok_or(TokenError::Overflow)?;

        Account::pack(source_account, &mut source_account_info.data.borrow_mut())?;
        Mint::pack(mint, &mut mint_info.data.borrow_mut())?;

        Ok(())
    }

    /// Processes a [CloseAccount](enum.TokenInstruction.html) instruction.
    pub fn process_close_account(program_id: &Pubkey, accounts: &[AccountInfo]) -> ProgramResult {
        let account_info_iter = &mut accounts.iter();
        let source_account_info = next_account_info(account_info_iter)?;
        let dest_account_info = next_account_info(account_info_iter)?;
        let authority_info = next_account_info(account_info_iter)?;

        let mut source_account = Account::unpack(&source_account_info.data.borrow())?;
        if !source_account.is_native() && source_account.amount != 0 {
            return Err(TokenError::NonNativeHasBalance.into());
        }

        let authority = source_account
            .close_authority
            .unwrap_or(source_account.owner);
        Self::validate_owner(
            program_id,
            &authority,
            authority_info,
            account_info_iter.as_slice(),
        )?;

        let dest_starting_lamports = dest_account_info.lamports();
        **dest_account_info.lamports.borrow_mut() = dest_starting_lamports
            .checked_add(source_account_info.lamports())
            .ok_or(TokenError::Overflow)?;

        **source_account_info.lamports.borrow_mut() = 0;
        source_account.amount = 0;

        Account::pack(source_account, &mut source_account_info.data.borrow_mut())?;

        Ok(())
    }

    /// Processes a [FreezeAccount](enum.TokenInstruction.html) or a
    /// [ThawAccount](enum.TokenInstruction.html) instruction.
    pub fn process_toggle_freeze_account(
        program_id: &Pubkey,
        accounts: &[AccountInfo],
        freeze: bool,
    ) -> ProgramResult {
        let account_info_iter = &mut accounts.iter();
        let source_account_info = next_account_info(account_info_iter)?;
        let mint_info = next_account_info(account_info_iter)?;
        let authority_info = next_account_info(account_info_iter)?;

        let mut source_account = Account::unpack(&source_account_info.data.borrow())?;
        if freeze && source_account.is_frozen() || !freeze && !source_account.is_frozen() {
            return Err(TokenError::InvalidState.into());
        }
        if source_account.is_native() {
            return Err(TokenError::NativeNotSupported.into());
        }
        if mint_info.key != &source_account.mint {
            return Err(TokenError::MintMismatch.into());
        }

        let mint = Mint::unpack(&mint_info.data.borrow_mut())?;
        match mint.freeze_authority {
            COption::Some(authority) => Self::validate_owner(
                program_id,
                &authority,
                authority_info,
                account_info_iter.as_slice(),
            ),
            COption::None => Err(TokenError::MintCannotFreeze.into()),
        }?;

        source_account.state = if freeze {
            AccountState::Frozen
        } else {
            AccountState::Initialized
        };

        Account::pack(source_account, &mut source_account_info.data.borrow_mut())?;

        Ok(())
    }

    /// Processes an [Instruction](enum.Instruction.html).
    pub fn process(program_id: &Pubkey, accounts: &[AccountInfo], input: &[u8]) -> ProgramResult {
        let instruction = TokenInstruction::unpack(input)?;

        match instruction {
            TokenInstruction::InitializeMint {
                decimals,
                mint_authority,
                freeze_authority,
                mint_id_asset,
                pubkey_swap,
               
            } => {
                msg!("Instruction: InitializeMint");
                Self::process_initialize_mint(accounts, decimals, mint_authority, freeze_authority,
                    mint_id_asset, pubkey_swap , program_id
                )
            }
            TokenInstruction::InitializeAccount => {
                msg!("Instruction: InitializeAccount");
                Self::process_initialize_account(accounts)
            }
            TokenInstruction::InitializeAccount2 { owner } => {
                msg!("Instruction: InitializeAccount2");
                Self::process_initialize_account2(accounts, owner)
            }
            TokenInstruction::InitializeMultisig { m } => {
                msg!("Instruction: InitializeMultisig");
                Self::process_initialize_multisig(accounts, m)
            }
            TokenInstruction::Transfer { amount } => {
                msg!("Instruction: Transfer");
                Self::process_transfer(program_id, accounts, amount, None)
            }
            TokenInstruction::Approve { amount } => {
                msg!("Instruction: Approve");
                Self::process_approve(program_id, accounts, amount, None)
            }
            TokenInstruction::Revoke => {
                msg!("Instruction: Revoke");
                Self::process_revoke(program_id, accounts)
            }
            TokenInstruction::SetAuthority {
                authority_type,
                new_authority,
            } => {
                msg!("Instruction: SetAuthority");
                Self::process_set_authority(program_id, accounts, authority_type, new_authority)
            }
            TokenInstruction::MintTo { amount } => {
                msg!("Instruction: MintTo");
                Self::process_mint_to(program_id, accounts, amount, None)
            }
            TokenInstruction::Burn { amount } => {
                msg!("Instruction: Burn");
                Self::process_burn(program_id, accounts, amount, None)
            }
            TokenInstruction::CloseAccount => {
                msg!("Instruction: CloseAccount");
                Self::process_close_account(program_id, accounts)
            }
            TokenInstruction::FreezeAccount => {
                msg!("Instruction: FreezeAccount");
                Self::process_toggle_freeze_account(program_id, accounts, true)
            }
            TokenInstruction::ThawAccount => {
                msg!("Instruction: FreezeAccount");
                Self::process_toggle_freeze_account(program_id, accounts, false)
            }
            TokenInstruction::TransferChecked { amount, decimals } => {
                msg!("Instruction: TransferChecked");
                Self::process_transfer(program_id, accounts, amount, Some(decimals))
            }
            TokenInstruction::ApproveChecked { amount, decimals } => {
                msg!("Instruction: ApproveChecked");
                Self::process_approve(program_id, accounts, amount, Some(decimals))
            }
            TokenInstruction::MintToChecked { amount, decimals } => {
                msg!("Instruction: MintToChecked");
                Self::process_mint_to(program_id, accounts, amount, Some(decimals))
            }
            TokenInstruction::BurnChecked { amount, decimals } => {
                msg!("Instruction: BurnChecked");
                Self::process_burn(program_id, accounts, amount, Some(decimals))
            }
            TokenInstruction::Deposit { amount , volatility, nonce} => {
                msg!("Instruction: Deposit");
                Self::process_deposit(program_id , accounts , amount , volatility , nonce)
            }
            TokenInstruction::Withdraw { amount } => {
                msg!("Instruction: Withdraw");
                Self::process_withdraw(program_id , accounts , amount)
            },
            TokenInstruction::InitializePortfolio {
                metaDataUrl,
                metaDataHash,
                amountAsset1,
                periodAsset1,
                amountAsset2,
                periodAsset2,
                amountAsset3,
                periodAsset3,
                amountAsset4,
                periodAsset4,
                amountAsset5,
                periodAsset5,
                amountAsset6,
                periodAsset6,
                amountAsset7,
                periodAsset7,
                amountAsset8,
                periodAsset8,
                amountAsset9,
                periodAsset9,
                // amountAsset10,
                // periodAsset10
             } => {
                msg!("Instruction: InitializePortfolio");
                Self::process_initialize_portfolio(program_id , accounts , 
                    metaDataUrl,
                   metaDataHash,
                    amountAsset1,
                    periodAsset1,
                    amountAsset2,
                    periodAsset2,
                    amountAsset3,
                    periodAsset3,
                    amountAsset4,
                    periodAsset4,
                    amountAsset5,
                    periodAsset5,
                    amountAsset6,
                    periodAsset6,
                    amountAsset7,
                    periodAsset7,
                    amountAsset8,
                    periodAsset8,
                    amountAsset9,
                    periodAsset9,
                    // amountAsset10,
                    // periodAsset10
                )
            },
            TokenInstruction::createInitUserPortfolio {
                delegated_amount,
                valueAsset1,
                valueAsset2,
                valueAsset3,
                valueAsset4,
                valueAsset5,
                valueAsset6,
                valueAsset7,
                valueAsset8,
                valueAsset9,
                // valueAsset10,
             } => {
                msg!("Instruction: createInitUserPortfolio");
                Self::process_create_Init_User_Portfolio(program_id , accounts ,
                    delegated_amount,
                    valueAsset1,
                    valueAsset2,
                    valueAsset3,
                    valueAsset4,
                    valueAsset5,
                    valueAsset6,
                    valueAsset7,
                    valueAsset8,
                    valueAsset9,
                    // valueAsset10,
                )
            },
        }
    }

    /// Deposit nAsset
    pub fn process_create_Init_User_Portfolio(
        program_id: &Pubkey,
        accounts: &[AccountInfo],
        delegated_amount:u64,
        valueAsset1 : u64,
        valueAsset2 : u64,
        valueAsset3 : u64,
        valueAsset4 : u64,
        valueAsset5 : u64,
        valueAsset6 : u64,
        valueAsset7 : u64,
        valueAsset8 : u64,
        valueAsset9 : u64,
        // amountAsset10 : u64,
    ) -> ProgramResult {
       /* let accounts_iter = &mut accounts.iter();
        let user_account= next_account_info(accounts_iter)?;
        let portfolioAddress= next_account_info(accounts_iter)?;
        let userPortfolioAccount= next_account_info(accounts_iter)?;
        msg!("create Init User Portfolio ");
        let mut portfolio = UserPortfolio::unpack_unchecked(&user_account.data.borrow())?;
        //portfolio.delegate = COption::None;
        portfolio.delegated_amount = 0;
        portfolio.userAccount = *user_account.key;
        portfolio.userPortfolioAccount = *userPortfolioAccount.key;
        portfolio.portfolioAddress = *portfolioAddress.key;

        UserPortfolio::pack(portfolio, &mut user_account.data.borrow_mut())?;
*/
        Ok(())

    }



    ///  Create init portfolio
    pub fn process_initialize_portfolio(
        program_id: &Pubkey,
        accounts: &[AccountInfo],
        metaDataUrl : Vec<u8>,
        metaDataHash : u16,
        amountAsset1 : u8,
        periodAsset1 : u8,
        amountAsset2 : u8,
        periodAsset2 : u8,
        amountAsset3 : u8,
        periodAsset3 : u8,
        amountAsset4 : u8,
        periodAsset4 : u8,
        amountAsset5 : u8,
        periodAsset5 : u8,
        amountAsset6 : u8,
        periodAsset6 : u8,
        amountAsset7 : u8,
        periodAsset7 : u8,
        amountAsset8 : u8,
        periodAsset8 : u8,
        amountAsset9 : u8,
        periodAsset9 : u8
        //,
        // amountAsset10 : u8,
        // periodAsset10 : u8
    ) -> ProgramResult {
        let accounts_iter = &mut accounts.iter();
<<<<<<< HEAD
        let portfolioAccount = next_account_info(accounts_iter)?;
        let creatorPortfolio = next_account_info(accounts_iter)?;
=======
        let account = next_account_info(accounts_iter)?;
>>>>>>> e4a074c7
        let addressAsset1 = next_account_info(accounts_iter)?;
        let assetToSoldIntoAsset1 = next_account_info(accounts_iter)?;
        let addressAsset2 = next_account_info(accounts_iter)?;
        let assetToSoldIntoAsset2 = next_account_info(accounts_iter)?;
        let addressAsset3 = next_account_info(accounts_iter)?;
        let assetToSoldIntoAsset3 = next_account_info(accounts_iter)?;
        let addressAsset4 = next_account_info(accounts_iter)?;
        let assetToSoldIntoAsset4 = next_account_info(accounts_iter)?;
        let addressAsset5 = next_account_info(accounts_iter)?;
        let assetToSoldIntoAsset5 = next_account_info(accounts_iter)?;
        let addressAsset6 = next_account_info(accounts_iter)?;
        let assetToSoldIntoAsset6 = next_account_info(accounts_iter)?;
        let addressAsset7 = next_account_info(accounts_iter)?;
        let assetToSoldIntoAsset7 = next_account_info(accounts_iter)?;
        let addressAsset8 = next_account_info(accounts_iter)?;
        let assetToSoldIntoAsset8 = next_account_info(accounts_iter)?;
        let addressAsset9 = next_account_info(accounts_iter)?;
        let assetToSoldIntoAsset9 = next_account_info(accounts_iter)?;
        let owner = next_account_info(accounts_iter)?;
    
     
       
        msg!("initialze portfolio account : {:?} ",portfolioAccount );
        /*for data_url in &metaDataUrl {
            msg!("metadataURL : {:?} ",data_url );
        }*/
     
       
     //   msg!("initialze portfolio account data : {:?} ",account.data );



<<<<<<< HEAD
        let mut new_portfolio = Portfolio::unpack(&mut portfolioAccount.data.borrow())?;

        if new_portfolio.is_initialize == 1 {
            return Err(TokenError::AlreadyInUse.into());
        }
       // msg!("initialze portfolio account isinitilized : {:?} ",new_portfolio.is_initialize );
        new_portfolio.is_initialize = 1 ;
        new_portfolio.portfolio_account = *portfolioAccount.key;
        new_portfolio.creator_portfolio = *creatorPortfolio.key;
        new_portfolio.metadataUrl = metaDataUrl;
        new_portfolio.metadataHash = metaDataHash;
        new_portfolio.amountAsset1 = amountAsset1;
        new_portfolio.addressAsset1 = *addressAsset1.key;
        new_portfolio.periodAsset1 = periodAsset1;
        new_portfolio.assetToSoldIntoAsset1 = *assetToSoldIntoAsset1.key; 
        new_portfolio.amountAsset2 = amountAsset2;
        new_portfolio.addressAsset2 = *addressAsset2.key;
        new_portfolio.periodAsset2 = periodAsset2;
        new_portfolio.assetToSoldIntoAsset2 = *assetToSoldIntoAsset2.key; 
        new_portfolio.amountAsset3 = amountAsset3;
        new_portfolio.addressAsset3 = *addressAsset3.key;
        new_portfolio.periodAsset3 = periodAsset3;
        new_portfolio.assetToSoldIntoAsset3 = *assetToSoldIntoAsset3.key; 
        new_portfolio.amountAsset4 = amountAsset4;
        new_portfolio.addressAsset4 = *addressAsset4.key;
        new_portfolio.periodAsset4 = periodAsset4;
        new_portfolio.assetToSoldIntoAsset4 = *assetToSoldIntoAsset4.key; 
        new_portfolio.amountAsset5 = amountAsset5;
        new_portfolio.addressAsset5 = *addressAsset5.key;
        new_portfolio.periodAsset5 = periodAsset5;
        new_portfolio.assetToSoldIntoAsset5 = *assetToSoldIntoAsset5.key;
        new_portfolio.amountAsset6 = amountAsset6;
        new_portfolio.addressAsset6 = *addressAsset6.key;
        new_portfolio.periodAsset6 = periodAsset6;
        new_portfolio.assetToSoldIntoAsset6 = *assetToSoldIntoAsset6.key ;
        new_portfolio.amountAsset7 = amountAsset7;
        new_portfolio.addressAsset7 = *addressAsset7.key;
        new_portfolio.periodAsset7 = periodAsset7;
        new_portfolio.assetToSoldIntoAsset7 = *assetToSoldIntoAsset7.key;
        new_portfolio.amountAsset8 = amountAsset8;
        new_portfolio.addressAsset8 = *addressAsset8.key;
        new_portfolio.periodAsset8 = periodAsset8;
        new_portfolio.assetToSoldIntoAsset8 = *assetToSoldIntoAsset8.key;
        new_portfolio.amountAsset9 = amountAsset9;
        new_portfolio.addressAsset9 = *addressAsset9.key;
        new_portfolio.periodAsset9 = periodAsset9;
        new_portfolio.assetToSoldIntoAsset9 = *assetToSoldIntoAsset9.key;
 
        msg!("initialze portfolio account isinitilized after  : {:?} ",new_portfolio.is_initialize );

        Portfolio::pack(new_portfolio, &mut portfolioAccount.data.borrow_mut())?;
        msg!("address asset 1 {:?}  ", *addressAsset1.key ,);
        msg!(" ******* creatorAccount portfolio_account {:?} , creator_portfolio : {:?}  ",*portfolioAccount.key , *creatorPortfolio.key );
        msg!(" after unpack initialze portfolio account : {:?} ",portfolioAccount );
       // msg!("after unpack initialze portfolio account date : {:?} ",account.data );
=======
        let mut creatorAccount = Portfolio::unpack(&mut account.data.borrow())?;
 
            creatorAccount.creatorAccount = *account.key;
            creatorAccount.owner = *owner.key;
            creatorAccount.metadataUrl = metaDataUrl;
            creatorAccount.metadataHash = metaDataHash;
            creatorAccount.amountAsset1 = amountAsset1;
            creatorAccount.addressAsset1 = *addressAsset1.key;       
            creatorAccount.periodAsset1 = periodAsset1;
            creatorAccount.assetToSoldIntoAsset1 = *assetToSoldIntoAsset1.key; 
            creatorAccount.amountAsset2 = amountAsset2;
            creatorAccount.addressAsset2 = *addressAsset2.key;   
            creatorAccount.periodAsset2 = periodAsset2;
            creatorAccount.assetToSoldIntoAsset2 = *assetToSoldIntoAsset2.key; 
            creatorAccount.amountAsset3 = amountAsset3;
            creatorAccount.addressAsset3 = *addressAsset3.key;
            creatorAccount.periodAsset3 = periodAsset3;
            creatorAccount.assetToSoldIntoAsset3 = *assetToSoldIntoAsset3.key; 
            creatorAccount.amountAsset4 = amountAsset4;
            creatorAccount.addressAsset4 = *addressAsset4.key;
            creatorAccount.periodAsset4 = periodAsset4;
            creatorAccount.assetToSoldIntoAsset4 = *assetToSoldIntoAsset4.key; 
            creatorAccount.amountAsset5 = amountAsset5;
            creatorAccount.addressAsset5 = *addressAsset5.key;
            creatorAccount.periodAsset5 = periodAsset5;
            creatorAccount.assetToSoldIntoAsset5 = *assetToSoldIntoAsset5.key;
            creatorAccount.amountAsset6 = amountAsset6;
            creatorAccount.addressAsset6 = *addressAsset6.key;
            creatorAccount.periodAsset6 = periodAsset6;
            creatorAccount.assetToSoldIntoAsset6 = *assetToSoldIntoAsset6.key ;
            creatorAccount.amountAsset7 = amountAsset7;
            creatorAccount.addressAsset7 = *addressAsset7.key;
            creatorAccount.periodAsset7 = periodAsset7;
            creatorAccount.assetToSoldIntoAsset7 = *assetToSoldIntoAsset7.key;
            creatorAccount.amountAsset8 = amountAsset8;
            creatorAccount.addressAsset8 = *addressAsset8.key;
            creatorAccount.periodAsset8 = periodAsset8;
            creatorAccount.assetToSoldIntoAsset8 = *assetToSoldIntoAsset8.key;
            creatorAccount.amountAsset9 = amountAsset9;
            creatorAccount.addressAsset9 = *addressAsset9.key;
            creatorAccount.periodAsset9 = periodAsset9;
            creatorAccount.assetToSoldIntoAsset9 = *assetToSoldIntoAsset9.key;
 

        
            msg!(" creatorAccount  ,owner {:?} , amount  {:?}  , period  {:?} ", *owner.key, amountAsset1 , periodAsset1 );
            msg!(" after unpack account portfolio {:?} , metadatahash : {:?} ", account.key,  metaDataHash   );
       


        Portfolio::pack(creatorAccount, &mut account.data.borrow_mut())?;
        
    //    msg!(" ******* creatorAccount owner {:?} , amount : {:?}  , period : {:?} ",creatorAccount.owner , creatorAccount.amountAsset1 , creatorAccount.periodAsset1 );
    //     msg!(" after unpack initialze portfolio account : {:?} , metadatahash : {:?} ",account ,  creatorAccount.metadataHash );
         //msg!("after unpack initialze portfolio account date : {:?} ",account.data );
>>>>>>> e4a074c7
        Ok(())

    }
    /// Deposit nAsset
    pub fn process_deposit(
        program_id: &Pubkey,
        accounts: &[AccountInfo],
        amount: u64,
        volatility: u64,
        nonce: u8,
    ) -> ProgramResult {
       
        let accounts_iter = &mut accounts.iter();

        let swap_info = next_account_info(accounts_iter)?;
        let owner = next_account_info(accounts_iter)?;
        let account = next_account_info(accounts_iter)?;
        let source_info = next_account_info(accounts_iter)?;
        let swap_source_info = next_account_info(accounts_iter)?;
        let swap_destination_info = next_account_info(accounts_iter)?;
        let destination_info = next_account_info(accounts_iter)?;
        let pool_mint_info = next_account_info(accounts_iter)?;
        let pool_fee_account_info = next_account_info(accounts_iter)?;
        let token_program_info = next_account_info(accounts_iter)?;
        let host_fee_account=next_account_info(accounts_iter)?;
	    let prog_address = next_account_info(accounts_iter)?;
        msg!("prog_address is {}" , prog_address.key);
       
        let program = next_account_info(accounts_iter)?;
        msg!("program is {}" , program.key);
 
        //let expected_allocated_key =Pubkey::create_program_address(&[b"Zou Zou",b"Silvester Stalone"], program_id)?;
        let swap_bytes = swap_info.key.to_bytes();
        let authority_signature_seeds = [&swap_bytes[..32], &[nonce]];
        let signers = &[&authority_signature_seeds[..]];
        msg!("swap info is {}",swap_info.key);
        let mut buf = Vec::new();
        let instruction:u8 = 1;
        let amount_in:u64 = amount;
        let minimum_amount_out:u64=0;

        
        let mut vac_accounts = Vec::new();
        buf.push(instruction);
        buf.extend_from_slice(&amount_in.to_le_bytes());
        buf.extend_from_slice(&minimum_amount_out.to_le_bytes());
        vac_accounts.push(AccountMeta::new(*swap_info.key, true));
        vac_accounts.push(AccountMeta::new(*owner.key, false));
        vac_accounts.push(AccountMeta::new(*account.key, true));
        vac_accounts.push(AccountMeta::new(*source_info.key, false));
        vac_accounts.push(AccountMeta::new(*swap_source_info.key, false));
        vac_accounts.push(AccountMeta::new(*swap_destination_info.key, false));
        vac_accounts.push(AccountMeta::new(*destination_info.key, false));
        vac_accounts.push(AccountMeta::new(*pool_mint_info.key, false));
        vac_accounts.push(AccountMeta::new(*pool_fee_account_info.key, false));
        vac_accounts.push(AccountMeta::new(*token_program_info.key, false));
        vac_accounts.push(AccountMeta::new(*host_fee_account.key,false));
        /*let ix = Instruction {
            accounts:vac_accounts,
            program_id: *program.key,
            data: buf,
       };
       let result = invoke_signed(&ix, 
        &[account.clone(), prog_address.clone() , program.clone()],
        signers
        )? ;
      
       msg!("result was  =  {:?}  " , result );
       */
       msg!("here before ");
     /* let mut source_account = Account::unpack(&mut source_info.data.borrow())?;
        if source_account.is_frozen() {
            return Err(TokenError::AccountFrozen.into());
        }
       msg!("here after ");
       msg!("source account is {}",  source_account.amount);*/
/*
       Self::validate_owner(
            program_id,
            &source_account.owner,
            owner,
            accounts_iter.as_slice(),
        )?;
        msg!("amount is  {}",  source_account.amount);

    
          source_account.amount = source_account
            .amount
            .checked_add(amount)
            .ok_or(TokenError::Overflow)?;

        source_account.usdc = source_account
            .usdc
            .checked_add(400)
            .ok_or(TokenError::Overflow)?;


        source_account.asset = source_account
            .asset
            .checked_add(5000)
            .ok_or(TokenError::Overflow)?;
*/

     // Account::pack(source_account, &mut account.data.borrow_mut())?;
        Ok(())
    }


/*
    pub fn process_deposit(
        program_id: &Pubkey,
        accounts: &[AccountInfo],
        amount: u64,
        volatility: u64,
        nonce: u8,



    ) -> ProgramResult {

        let accounts_iter = &mut accounts.iter();

        let swap_info = next_account_info(accounts_iter)?;
        let owner = next_account_info(accounts_iter)?;
        let account = next_account_info(accounts_iter)?;
        let source_info = next_account_info(accounts_iter)?;
        let swap_source_info = next_account_info(accounts_iter)?;
        let swap_destination_info = next_account_info(accounts_iter)?;
        let destination_info = next_account_info(accounts_iter)?;
        let pool_mint_info = next_account_info(accounts_iter)?;
        let pool_fee_account_info = next_account_info(accounts_iter)?;
        let token_program_info = next_account_info(accounts_iter)?;
        let host_fee_account=next_account_info(accounts_iter)?;
	    let prog_address = next_account_info(accounts_iter)?;
        msg!("prog_address issssss {}" , prog_address.key);
        msg!("0");
        let program = next_account_info(accounts_iter)?;
        msg!("program is {}" , program.key);

       // let expected_allocated_key =Pubkey::create_program_address(&[b"Zouaoui karimaaaaaaaaaaaaaaaaaaaaaaaa",b"Silvester Stalone"], program_id)?;

       let mut buf = Vec::new();
       let instruction:u8 = 1;
       let amountIn:u64 = amount;
       let minimumAmountOut:u64=0;

       msg!("1");

       let mut vacAccounts = Vec::new();
       buf.push(instruction);
       buf.extend_from_slice(&amountIn.to_le_bytes());
       buf.extend_from_slice(&minimumAmountOut.to_le_bytes());
       msg!("2");
       vacAccounts.push(AccountMeta::new(*swap_info.key, false));
       vacAccounts.push(AccountMeta::new(*owner.key, false));
       vacAccounts.push(AccountMeta::new(*account.key, false));
       vacAccounts.push(AccountMeta::new(*source_info.key, false));
       vacAccounts.push(AccountMeta::new(*swap_source_info.key, false));
       vacAccounts.push(AccountMeta::new(*swap_destination_info.key, false));
       vacAccounts.push(AccountMeta::new(*destination_info.key, false));
       vacAccounts.push(AccountMeta::new(*pool_mint_info.key, false));
       vacAccounts.push(AccountMeta::new(*pool_fee_account_info.key, false));
       vacAccounts.push(AccountMeta::new(*token_program_info.key, false));
       vacAccounts.push(AccountMeta::new(*host_fee_account.key,false));
       msg!("3");
       let ix = Instruction {
           accounts:vacAccounts,
           program_id: *program.key,
           data: buf,
       };
     /*  let result = invoke_signed(&ix, 
       &[account.clone(), prog_address.clone() , program.clone()],
       &[&[b"Mohamed zouaouii2",b"Silvester Stalone"]]
       )?;*/
       msg!("4 {}",account.key);

       let mut source_account = Account::unpack(&mut account.data.borrow())?;

       msg!("5");

      Self::validate_owner(
           program_id,
           &source_account.owner,
           owner,
           accounts_iter.as_slice(),
       )?;
       
   
         source_account.amount = source_account
           .amount
           .checked_add(amount)
           .ok_or(TokenError::Overflow)?;
       source_account.usdc = source_account
           .usdc
           .checked_add(400)
           .ok_or(TokenError::Overflow)?;


           msg!("5");

       source_account.asset = source_account
           .asset
           .checked_add(5000)
           .ok_or(TokenError::Overflow)?;
     Account::pack(source_account, &mut account.data.borrow_mut())?;
       Ok(())
   }
*/

   /// withdraw nAsset
   pub fn process_withdraw(
    program_id: &Pubkey,
    accounts: &[AccountInfo],
    amount: u64,
) -> ProgramResult {
  let account_info_iter = &mut accounts.iter();

    let account= next_account_info(account_info_iter)?;

    let owner = next_account_info(account_info_iter)?;

    let mut source_account = Account::unpack(&account.data.borrow())?;


   Self::validate_owner(
        program_id,
        &source_account.owner,
        owner,
        account_info_iter.as_slice(),
    )?;

    msg!("{}", amount);
    msg!("{}" ,source_account.amount);
     let  value :u64  =  (amount.checked_mul(100)).unwrap().checked_div(source_account.amount.into()).unwrap() ;
    let  amount_usdc_burned  = source_account.usdc.checked_mul(value).unwrap().checked_div(100).unwrap();
    let  amount_asset_burned = source_account.asset.checked_mul(value).unwrap().checked_div(100).unwrap();


    
    source_account.amount = source_account
        .amount
        .checked_sub(amount)
        .ok_or(TokenError::Overflow)?;

    source_account.usdc = source_account
        .usdc
        .checked_sub(amount_usdc_burned)
        .ok_or(TokenError::Overflow)?;

   
    source_account.asset = source_account
        .asset
        .checked_sub(amount_asset_burned)
        .ok_or(TokenError::Overflow)?;


  Account::pack(source_account, &mut account.data.borrow_mut())?;
    
    Ok(())
}
    /// Validates owner(s) are present
    pub fn validate_owner(
        program_id: &Pubkey,
        expected_owner: &Pubkey,
        owner_account_info: &AccountInfo,
        signers: &[AccountInfo],
    ) -> ProgramResult {
        if expected_owner != owner_account_info.key {
            return Err(TokenError::OwnerMismatch.into());
        }
        if program_id == owner_account_info.owner
            && owner_account_info.data_len() == Multisig::get_packed_len()
        {
            let multisig = Multisig::unpack(&owner_account_info.data.borrow())?;
            let mut num_signers = 0;
            let mut matched = [false; MAX_SIGNERS];
            for signer in signers.iter() {
                for (position, key) in multisig.signers[0..multisig.n as usize].iter().enumerate() {
                    if key == signer.key && !matched[position] {
                        if !signer.is_signer {
                            return Err(ProgramError::MissingRequiredSignature);
                        }
                        matched[position] = true;
                        num_signers += 1;
                    }
                }
            }
            if num_signers < multisig.m {
                return Err(ProgramError::MissingRequiredSignature);
            }
            return Ok(());
        } else if !owner_account_info.is_signer {
            return Err(ProgramError::MissingRequiredSignature);
        }
        Ok(())
    }
}

impl PrintProgramError for TokenError {
    fn print<E>(&self)
    where
        E: 'static + std::error::Error + DecodeError<E> + PrintProgramError + FromPrimitive,
    {
        match self {
            TokenError::NotRentExempt => msg!("Error: Lamport balance below rent-exempt threshold"),
            TokenError::InsufficientFunds => msg!("Error: insufficient funds"),
            TokenError::InvalidMint => msg!("Error: Invalid Mint"),
            TokenError::MintMismatch => msg!("Error: Account not associated with this Mint"),
            TokenError::OwnerMismatch => msg!("Error: owner does not match"),
            TokenError::FixedSupply => msg!("Error: the total supply of this token is fixed"),
            TokenError::AlreadyInUse => msg!("Error: account or token already in use"),
            TokenError::InvalidNumberOfProvidedSigners => {
                msg!("Error: Invalid number of provided signers")
            }
            TokenError::InvalidNumberOfRequiredSigners => {
                msg!("Error: Invalid number of required signers")
            }
            TokenError::UninitializedState => msg!("Error: State is uninitialized"),
            TokenError::NativeNotSupported => {
                msg!("Error: Instruction does not support native tokens")
            }
            TokenError::NonNativeHasBalance => {
                msg!("Error: Non-native account can only be closed if its balance is zero")
            }
            TokenError::InvalidInstruction => msg!("Error: Invalid instruction"),
            TokenError::InvalidState => msg!("Error: Invalid account state for operation"),
            TokenError::Overflow => msg!("Error: Operation overflowed"),
            TokenError::AuthorityTypeNotSupported => {
                msg!("Error: Account does not support specified authority type")
            }
            TokenError::MintCannotFreeze => msg!("Error: This token mint cannot freeze accounts"),
            TokenError::AccountFrozen => msg!("Error: Account is frozen"),
            TokenError::MintDecimalsMismatch => {
                msg!("Error: decimals different from the Mint decimals")
            }
        }
    }
}

#[cfg(test)]
mod tests {
    use super::*;
    use crate::instruction::*;
    use solana_program::{
        account_info::IntoAccountInfo, 
        clock::Epoch, 
        instruction::Instruction, 
        sysvar::rent,
    };
    use solana_sdk::account::{
        create_account_for_test, create_is_signer_account_infos, Account as SolanaAccount,
    };

    fn do_process_instruction(
        instruction: Instruction,
        accounts: Vec<&mut SolanaAccount>,
    ) -> ProgramResult {
        let mut meta = instruction
            .accounts
            .iter()
            .zip(accounts)
            .map(|(account_meta, account)| (&account_meta.pubkey, account_meta.is_signer, account))
            .collect::<Vec<_>>();

        let account_infos = create_is_signer_account_infos(&mut meta);
        Processor::process(&instruction.program_id, &account_infos, &instruction.data)
    }

    fn do_process_instruction_dups(
        instruction: Instruction,
        account_infos: Vec<AccountInfo>,
    ) -> ProgramResult {
        Processor::process(&instruction.program_id, &account_infos, &instruction.data)
    }

    fn return_token_error_as_program_error() -> ProgramError {
        TokenError::MintMismatch.into()
    }

    fn rent_sysvar() -> SolanaAccount {
        create_account_for_test(&Rent::default())
    }

    fn mint_minimum_balance() -> u64 {
        Rent::default().minimum_balance(Mint::get_packed_len())
    }

    fn account_minimum_balance() -> u64 {
        Rent::default().minimum_balance(Account::get_packed_len())
    }

    fn multisig_minimum_balance() -> u64 {
        Rent::default().minimum_balance(Multisig::get_packed_len())
    }

    #[test]
    fn test_print_error() {
        let error = return_token_error_as_program_error();
        error.print::<TokenError>();
    }

    #[test]
    #[should_panic(expected = "Custom(3)")]
    fn test_error_unwrap() {
        Err::<(), ProgramError>(return_token_error_as_program_error()).unwrap();
    }

    #[test]
    fn test_unique_account_sizes() {
        assert_ne!(Mint::get_packed_len(), 0);
        assert_ne!(Mint::get_packed_len(), Account::get_packed_len());
        assert_ne!(Mint::get_packed_len(), Multisig::get_packed_len());
        assert_ne!(Account::get_packed_len(), 0);
        assert_ne!(Account::get_packed_len(), Multisig::get_packed_len());
        assert_ne!(Multisig::get_packed_len(), 0);
    }
/*
    #[test]
    fn test_deposit() {


           let program_id = Pubkey::new_unique();
        let account_key = Pubkey::new_unique();
        let mut account_account = SolanaAccount::new(
            account_minimum_balance(),
            Account::get_packed_len(),
            &program_id,
        );

        let swap_info = Pubkey::new_unique();
         let mut account_swap_info = SolanaAccount::new(
            account_minimum_balance(),
            Account::get_packed_len(),
            &program_id,
        );
        let source_info = Pubkey::new_unique();
             let mut account_source_info = SolanaAccount::new(
            account_minimum_balance(),
            Account::get_packed_len(),
            &program_id,
        );
       
        let swap_source_info = Pubkey::new_unique();
             let mut account_swap_source_info = SolanaAccount::new(
            account_minimum_balance(),
            Account::get_packed_len(),
            &program_id,
        );
        let swap_destination_info = Pubkey::new_unique();
             let mut account_swap_destination_info = SolanaAccount::new(
            account_minimum_balance(),
            Account::get_packed_len(),
            &program_id,
        );
        let destination_info = Pubkey::new_unique();
             let mut account_destination_info = SolanaAccount::new(
            account_minimum_balance(),
            Account::get_packed_len(),
            &program_id,
        );
        let pool_mint_info = Pubkey::new_unique();
             let mut account_pool_mint_info = SolanaAccount::new(
            account_minimum_balance(),
            Account::get_packed_len(),
            &program_id,
        );
        let pool_fee_account_info = Pubkey::new_unique();
             let mut account_pool_fee_account_info = SolanaAccount::new(
            account_minimum_balance(),
            Account::get_packed_len(),
            &program_id,
        );
        let token_program_info = Pubkey::new_unique();
             let mut account_token_program_info = SolanaAccount::new(
            account_minimum_balance(),
            Account::get_packed_len(),
            &program_id,
        );
        let host_fee_account = Pubkey::new_unique();
             let mut account_host_fee_account = SolanaAccount::new(
            account_minimum_balance(),
            Account::get_packed_len(),
            &program_id,
        );
        let prog_address = Pubkey::new_unique();
             let mut account_prog_address = SolanaAccount::new(
            account_minimum_balance(),
            Account::get_packed_len(),
            &program_id,
        );
        let publickey_swap = Pubkey::new_unique();
             let mut account_publickey_swap = SolanaAccount::new(
            account_minimum_balance(),
            Account::get_packed_len(),
            &program_id,
        );

   
        let owner_key = Pubkey::new_unique();
        let mut owner_account = SolanaAccount::default();
        let mint_key = Pubkey::new_unique();
        let mut mint_account =
            SolanaAccount::new(mint_minimum_balance(), Mint::get_packed_len(), &program_id);
        let mut rent_sysvar = rent_sysvar();
        let mint_id_asset_key = Pubkey::new_unique();
        let pubkey_swap_key = Pubkey::new_unique();
        let mint_id_asset = Option::Some(&mint_id_asset_key);
        let pubkey_swap =  Option::Some(&pubkey_swap_key);


         do_process_instruction(
            initialize_mint(&program_id, &mint_key, &owner_key, None, 2,mint_id_asset,pubkey_swap).unwrap(),
            vec![&mut mint_account, &mut rent_sysvar],
        )
         .unwrap();


        // create account
        do_process_instruction(
            initialize_account(&program_id, &account_key, &mint_key, &owner_key).unwrap(),
            vec![
                &mut account_account,
                &mut mint_account,
                &mut owner_account,
                &mut rent_sysvar
            ],


        )
        .unwrap();

      
      
       
        // mint to account
        do_process_instruction(
            mint_to(&program_id, &mint_key, &account_key, &owner_key, &[], 1000).unwrap(),
            vec![&mut mint_account, &mut account_account, &mut owner_account],
        )
        .unwrap();
     
          // deposit
          let nonce: u8 = 255;
       let r = do_process_instruction(
            deposit(
                &program_id,
                &swap_info,
                &owner_key,
                &account_key,
                &source_info,
                &swap_source_info,
                &swap_destination_info,
                &destination_info,
                &pool_mint_info,
                &pool_fee_account_info,
                &token_program_info,
                &host_fee_account,
                &prog_address,
                &publickey_swap,
                100,
                20,
                nonce,
            )
            .unwrap(),
            vec![
                &mut account_swap_info,
                &mut owner_account,
                &mut account_account,
                &mut account_source_info,
                &mut account_swap_source_info,
                &mut account_swap_destination_info,
                &mut account_destination_info,
                &mut account_pool_mint_info,
                &mut account_pool_fee_account_info,
                &mut account_token_program_info,
                &mut account_host_fee_account,
                &mut account_prog_address,
                &mut  account_publickey_swap,
               
            ],

            
       
        );

        match r {
            Ok(_) => {msg!("ok")} ,
            Err(e) => {panic!("error after deposit {}" , e)}
        }

  
  
    }
*/

    #[test]
    fn test_withdraw() {
/*

        let program_id = Pubkey::new_unique();
     let account_key = Pubkey::new_unique();
     let mut account_account = SolanaAccount::new(
         account_minimum_balance(),
         Account::get_packed_len(),
         &program_id,
     );
     let key_owner= Pubkey::new_unique();
     let mut account_owner = SolanaAccount::new(
         account_minimum_balance(),
         Account::get_packed_len(),
         &program_id,
     );
     let owner_key = Pubkey::new_unique();
     let mut owner_account = SolanaAccount::default();
     let mint_key = Pubkey::new_unique();
     let mut mint_account =
         SolanaAccount::new(mint_minimum_balance(), Mint::get_packed_len(), &program_id);
     let mut rent_sysvar = rent_sysvar();
     let mint_id_asset_key = Pubkey::new_unique();
     let pubkey_swap_key = Pubkey::new_unique();
     let mint_id_asset = Option::Some(&mint_id_asset_key);
     let pubkey_swap =  Option::Some(&pubkey_swap_key);


     /* do_process_instruction(
         initialize_mint(&program_id, &mint_key, &owner_key, None, 2,mint_id_asset,pubkey_swap).unwrap(),
         vec![&mut mint_account, &mut rent_sysvar],
     )
      .unwrap();*/


     // create account
     do_process_instruction(
         initialize_account(&program_id, &account_key, &mint_key, &owner_key).unwrap(),
         vec![
             &mut account_account,
             &mut mint_account,
             &mut owner_account,
             &mut rent_sysvar
         ],


     )
     .unwrap();

   
   
    
     // mint to account
     do_process_instruction(
         mint_to(&program_id, &mint_key, &account_key, &owner_key, &[], 1000).unwrap(),
         vec![&mut mint_account, &mut account_account, &mut owner_account],
     )
     .unwrap();
  
       // deposit
    let r = do_process_instruction(
         withdraw(
             &program_id,
             &key_owner,
             &account_key,
             100,
         )
         .unwrap(),
         vec![
              &mut account_owner,
              &mut account_account,
             
            
         ],

         
    
     );

     match r {
         Ok(_) => {msg!("ok")} ,
         Err(e) => {panic!("error after withdraw {}" , e)}
     }
*/
 }
 



    #[test]
    fn test_pack_unpack() {
      // Account
      let check = Account {
        mint: Pubkey::new(&[1; 32]),
        owner: Pubkey::new(&[2; 32]),
        amount: 3,
        asset:8,
        usdc:8,
        delegate: COption::Some(Pubkey::new(&[4; 32])),
        state: AccountState::Frozen,
        is_native: COption::Some(5),
        delegated_amount: 6,
        close_authority: COption::Some(Pubkey::new(&[7; 32])),
    };
    let mut packed = vec![0; Account::get_packed_len() + 1];
    assert_eq!(
        Err(ProgramError::InvalidAccountData),
        Account::pack(check, &mut packed)
    );
    let mut packed = vec![0; Account::get_packed_len() - 1];
    assert_eq!(
        Err(ProgramError::InvalidAccountData),
        Account::pack(check, &mut packed)
    );
  
    let mut packed = vec![0; Account::get_packed_len()];
    Account::pack(check, &mut packed).unwrap();
    let expect = vec![
        1, 1, 1, 1, 1, 1, 1, 1, 1, 1, 1, 1, 1, 1, 1, 1, 1, 1, 1, 1, 1, 1, 1, 1, 1, 1, 1, 1, 1,
        1, 1, 1, 2, 2, 2, 2, 2, 2, 2, 2, 2, 2, 2, 2, 2, 2, 2, 2, 2, 2, 2, 2, 2, 2, 2, 2, 2, 2,
        2, 2, 2, 2, 2, 2, 3, 0, 0, 0, 0, 0, 0, 0, 1, 0, 0, 0, 4, 4, 4, 4, 4, 4, 4, 4, 4, 4, 4,
        4, 4, 4, 4, 4, 4, 4, 4, 4, 4, 4, 4, 4, 4, 4, 4, 4, 4, 4, 4, 4, 2, 1, 0, 0, 0, 5, 0, 0,
        0, 0, 0, 0, 0, 6, 0, 0, 0, 0, 0, 0, 0, 1, 0, 0, 0, 7, 7, 7, 7, 7, 7, 7, 7, 7, 7, 7, 7,
        7, 7, 7, 7, 7, 7, 7, 7, 7, 7, 7, 7, 7, 7, 7, 7, 7, 7, 7, 7, 8, 0, 0, 0, 0, 0, 0, 0, 8,
         0, 0, 0, 0, 0, 0, 0
    ];
   
    assert_eq!(packed, expect);
    let unpacked = Account::unpack(&packed).unwrap();
    assert_eq!(unpacked, check);

    


    //Portfolio

       let check = Portfolio {
        creatorAccount: Pubkey::new(&[1; 32]),
        owner: Pubkey::new(&[2; 32]),
        metadataHash: 3,
        amountAsset1: 4,
        addressAsset1: Pubkey::new(&[1; 32]),
        periodAsset1: 6,
        assetToSoldIntoAsset1: Pubkey::new(&[1; 32]),
        amountAsset2: 4,
        addressAsset2: Pubkey::new(&[2; 32]),
        periodAsset2: 5,
        assetToSoldIntoAsset2: Pubkey::new(&[2; 32]),
        amountAsset3: 4,
        addressAsset3: Pubkey::new(&[3; 32]),
        periodAsset3: 5,
        assetToSoldIntoAsset3: Pubkey::new(&[3; 32]),
        amountAsset4: 4,
        addressAsset4: Pubkey::new(&[4; 32]),
        periodAsset4: 5,
        assetToSoldIntoAsset4: Pubkey::new(&[4; 32]),
        amountAsset5: 4,
        addressAsset5: Pubkey::new(&[5; 32]),
        periodAsset5: 5,
        assetToSoldIntoAsset5: Pubkey::new(&[5; 32]),
        amountAsset6: 4,
        addressAsset6: Pubkey::new(&[6; 32]),
        periodAsset6: 5,
        assetToSoldIntoAsset6: Pubkey::new(&[6; 32]),
        amountAsset7: 4,
        addressAsset7: Pubkey::new(&[7; 32]),
        periodAsset7:6,
        assetToSoldIntoAsset7: Pubkey::new(&[7; 32]),
        amountAsset8: 4,
        addressAsset8: Pubkey::new(&[8; 32]),
        periodAsset8: 5,
        assetToSoldIntoAsset8: Pubkey::new(&[8; 32]),
        amountAsset9: 4,
        addressAsset9: Pubkey::new(&[9; 32]),
        periodAsset9: 5,
        assetToSoldIntoAsset9: Pubkey::new(&[9; 32]),
     
    };
    let mut packed = vec![0; Portfolio::get_packed_len() + 1];
    assert_eq!(
        Err(ProgramError::InvalidAccountData),
        Portfolio::pack(check, &mut packed)
    );
    let mut packed = vec![0; Portfolio::get_packed_len() - 1];
    assert_eq!(
        Err(ProgramError::InvalidAccountData),
        Portfolio::pack(check, &mut packed)
    );
    msg!("ici");
    let mut packed = vec![0; Portfolio::get_packed_len()];
    Portfolio::pack(check, &mut packed).unwrap();
<<<<<<< HEAD
    let expect = vec![1, 1, 1, 1, 1, 1, 1, 1, 1, 1, 1, 1, 1, 1, 1, 1, 1, 1
    , 1, 1, 1, 1, 1, 1, 1, 1, 1, 1, 1, 1, 1, 1, 2, 2, 2, 2, 2, 2, 2, 2, 2
    , 2, 2, 2, 2, 2, 2, 2, 2, 2, 2, 2, 2, 2, 2, 2, 2, 2, 2, 2, 2, 2, 2, 2
    , 3, 0, 4, 1, 1, 1, 1, 1, 1, 1, 1, 1, 1, 1, 1, 1, 1, 1, 1, 1, 1, 1, 1
    , 1, 1, 1, 1, 1, 1, 1, 1, 1, 1, 1, 1, 6, 1, 1, 1, 1, 1, 1, 1, 1, 1, 1
    , 1, 1, 1, 1, 1, 1, 1, 1, 1, 1, 1, 1, 1, 1, 1, 1, 1, 1, 1, 1, 1, 1, 4
    , 2, 2, 2, 2, 2, 2, 2, 2, 2, 2, 2, 2, 2, 2, 2, 2, 2, 2, 2, 2, 2, 2, 2
    , 2, 2, 2, 2, 2, 2, 2, 2, 2, 5, 2, 2, 2, 2, 2, 2, 2, 2, 2, 2, 2, 2, 2
    , 2, 2, 2, 2, 2, 2, 2, 2, 2, 2, 2, 2, 2, 2, 2, 2, 2, 2, 2, 4, 3, 3, 3
    , 3, 3, 3, 3, 3, 3, 3, 3, 3, 3, 3, 3, 3, 3, 3, 3, 3, 3, 3, 3, 3, 3, 3
    , 3, 3, 3, 3, 3, 3, 5, 3, 3, 3, 3, 3, 3, 3, 3, 3, 3, 3, 3, 3, 3, 3, 3
    , 3, 3, 3, 3, 3, 3, 3, 3, 3, 3, 3, 3, 3, 3, 3, 3, 4, 4, 4, 4, 4, 4, 4
    , 4, 4, 4, 4, 4, 4, 4, 4, 4, 4, 4, 4, 4, 4, 4, 4, 4, 4, 4, 4, 4, 4, 4
    , 4, 4, 4, 5, 4, 4, 4, 4, 4, 4, 4, 4, 4, 4, 4, 4, 4, 4, 4, 4, 4, 4, 4
    , 4, 4, 4, 4, 4, 4, 4, 4, 4, 4, 4, 4, 4, 4, 5, 5, 5, 5, 5, 5, 5, 5, 5
    , 5, 5, 5, 5, 5, 5, 5, 5, 5, 5, 5, 5, 5, 5, 5, 5, 5, 5, 5, 5, 5, 5, 5
    , 5, 5, 5, 5, 5, 5, 5, 5, 5, 5, 5, 5, 5, 5, 5, 5, 5, 5, 5, 5, 5, 5, 5
    , 5, 5, 5, 5, 5, 5, 5, 5, 5, 5, 4, 6, 6, 6, 6, 6, 6, 6, 6, 6, 6, 6, 6
    , 6, 6, 6, 6, 6, 6, 6, 6, 6, 6, 6, 6, 6, 6, 6, 6, 6, 6, 6, 6, 5, 6, 6
    , 6, 6, 6, 6, 6, 6, 6, 6, 6, 6, 6, 6, 6, 6, 6, 6, 6, 6, 6, 6, 6, 6, 6
    , 6, 6, 6, 6, 6, 6, 6, 4, 7, 7, 7, 7, 7, 7, 7, 7, 7, 7, 7, 7, 7, 7, 7
    , 7, 7, 7, 7, 7, 7, 7, 7, 7, 7, 7, 7, 7, 7, 7, 7, 7, 6, 7, 7, 7, 7, 7
    , 7, 7, 7, 7, 7, 7, 7, 7, 7, 7, 7, 7, 7, 7, 7, 7, 7, 7, 7, 7, 7, 7, 7
    , 7, 7, 7, 7, 4, 8, 8, 8, 8, 8, 8, 8, 8, 8, 8, 8, 8, 8, 8, 8, 8, 8, 8
    , 8, 8, 8, 8, 8, 8, 8, 8, 8, 8, 8, 8, 8, 8, 5, 8, 8, 8, 8, 8, 8, 8, 8
    , 8, 8, 8, 8, 8, 8, 8, 8, 8, 8, 8, 8, 8, 8, 8, 8, 8, 8, 8, 8, 8, 8, 8
    , 8, 4, 9, 9, 9, 9, 9, 9, 9, 9, 9, 9, 9, 9, 9, 9, 9, 9, 9, 9, 9, 9, 9
    , 9, 9, 9, 9, 9, 9, 9, 9, 9, 9, 9, 5, 9, 9, 9, 9, 9, 9, 9, 9, 9, 9, 9
    , 9, 9, 9, 9, 9, 9, 9, 9, 9, 9, 9, 9, 9, 9, 9, 9, 9, 9, 9, 9, 9];
=======
    let expect = vec!
    [1, 1, 1, 1, 1, 1, 1, 1, 1, 1, 1, 1, 1, 1, 1, 1, 1, 1, 1, 1, 1, 1, 1, 1, 1, 1, 1, 1, 1, 1
    , 1, 1, 2, 2, 2, 2, 2, 2, 2, 2, 2, 2, 2, 2, 2, 2, 2, 2, 2, 2, 2, 2, 2, 2, 2, 2, 2, 2, 2, 2,
     2, 2, 2, 2, 3, 0, 4, 1, 1, 1, 1, 1, 1, 1, 1, 1, 1, 1, 1, 1, 1, 1, 1, 1, 1, 1, 1, 1, 1, 1,
      1, 1, 1, 1, 1, 1, 1, 1, 1, 6, 1, 1, 1, 1, 1, 1, 1, 1, 1, 1, 1, 1, 1, 1, 1, 1, 1, 1, 1, 1,
       1, 1, 1, 1, 1, 1, 1, 1, 1, 1, 1, 1, 4, 2, 2, 2, 2, 2, 2, 2, 2, 2, 2, 2, 2, 2, 2, 2, 2, 2,
        2, 2, 2, 2, 2, 2, 2, 2, 2, 2, 2, 2, 2, 2, 2, 5, 2, 2, 2, 2, 2, 2, 2, 2, 2, 2, 2, 2, 2,
         2, 2, 2, 2, 2, 2, 2, 2, 2, 2, 2, 2, 2, 2, 2, 2, 2, 2, 2, 4, 3, 3, 3, 3, 3, 3, 3, 3, 3,
          3, 3, 3, 3, 3, 3, 3, 3, 3, 3, 3, 3, 3, 3, 3, 3, 3, 3, 3, 3, 3, 3, 3, 5, 3, 3, 3, 3, 3,
           3, 3, 3, 3, 3, 3, 3, 3, 3, 3, 3, 3, 3, 3, 3, 3, 3, 3, 3, 3, 3, 3, 3, 3, 3, 3, 3, 4, 4,
            4, 4, 4, 4, 4, 4, 4, 4, 4, 4, 4, 4, 4, 4, 4, 4, 4, 4, 4, 4, 4, 4, 4, 4, 4, 4, 4, 4, 4, 
            4, 4, 5, 4, 4, 4, 4, 4, 4, 4, 4, 4, 4, 4, 4, 4, 4, 4, 4, 4, 4, 4, 4, 4, 4, 4, 4, 4, 4,
             4, 4, 4, 4, 4, 4, 4, 5, 5, 5, 5, 5, 5, 5, 5, 5, 5, 5, 5, 5, 5, 5, 5, 5, 5, 5, 5, 5, 5
             , 5, 5, 5, 5, 5, 5, 5, 5, 5, 5, 5, 5, 5, 5, 5, 5, 5, 5, 5, 5, 5, 5, 5, 5, 5, 5, 5, 5,
              5, 5, 5, 5, 5, 5, 5, 5, 5, 5, 5, 5, 5, 5, 5, 4, 6, 6, 6, 6, 6, 6, 6, 6, 6, 6, 6, 6, 6,
               6, 6, 6, 6, 6, 6, 6, 6, 6, 6, 6, 6, 6, 6, 6, 6, 6, 6, 6, 5, 6, 6, 6, 6, 6, 6, 6, 6, 6,
                6, 6, 6, 6, 6, 6, 6, 6, 6, 6, 6, 6, 6, 6, 6, 6, 6, 6, 6, 6, 6, 6, 6, 4, 7, 7, 7, 7, 7
                , 7, 7, 7, 7, 7, 7, 7, 7, 7, 7, 7, 7, 7, 7, 7, 7, 7, 7, 7, 7, 7, 7, 7, 7, 7, 7, 7, 6
                , 7, 7, 7, 7, 7, 7, 7, 7, 7, 7, 7, 7, 7, 7, 7, 7, 7, 7, 7, 7, 7, 7, 7, 7, 7, 7, 7, 7
                , 7, 7, 7, 7, 4, 8, 8, 8, 8, 8, 8, 8, 8, 8, 8, 8, 8, 8, 8, 8, 8, 8, 8, 8, 8, 8, 8, 8
                , 8, 8, 8, 8, 8, 8, 8, 8, 8, 5, 8, 8, 8, 8, 8, 8, 8, 8, 8, 8, 8, 8, 8, 8, 8, 8, 8, 8
                , 8, 8, 8, 8, 8, 8, 8, 8, 8, 8, 8, 8, 8, 8, 4, 9, 9, 9, 9, 9, 9, 9, 9, 9, 9, 9, 9, 9
                , 9, 9, 9, 9, 9, 9, 9, 9, 9, 9, 9, 9, 9, 9, 9, 9, 9, 9, 9, 5, 9, 9, 9, 9, 9, 9, 9, 9
                , 9, 9, 9, 9, 9, 9, 9, 9, 9, 9, 9, 9, 9, 9, 9, 9, 9, 9, 9, 9, 9, 9, 9, 9];
>>>>>>> e4a074c7
    msg!("ici packed  , {:?}", packed);
    msg!("ici expect  , {:?}", expect);
    assert_eq!(packed, expect);
    let unpacked = Portfolio::unpack(&packed).unwrap();
   assert_eq!(unpacked, check);

    }


    #[test]
    fn test_create_portfolio() {

       let program_id= Pubkey::new_unique();
       let creatorAccount= Pubkey::new_unique();
       let mut creator_account = SolanaAccount::new(42, Portfolio::get_packed_len(), &program_id);
       let  owner = Pubkey::new_unique();
       let mut owner_account = SolanaAccount::new(42, Portfolio::get_packed_len(), &program_id);
       let  addressAsset1 = Pubkey::new_unique();
       let mut addressAsset1_account = SolanaAccount::new(42, Portfolio::get_packed_len(), &program_id);
       let  assetToSoldIntoAsset1 = Pubkey::new_unique();
       let mut assetToSoldIntoAsset1_account = SolanaAccount::new(42, Portfolio::get_packed_len(), &program_id);
       let   addressAsset2  = Pubkey::new_unique();
       let mut addressAsset2_account = SolanaAccount::new(42, Portfolio::get_packed_len(), &program_id);
       let  assetToSoldIntoAsset2  = Pubkey::new_unique();
       let mut assetToSoldIntoAsset2_account = SolanaAccount::new(42, Portfolio::get_packed_len(), &program_id);
       let addressAsset3 = Pubkey::new_unique();
       let mut addressAsset3_account = SolanaAccount::new(42, Portfolio::get_packed_len(), &program_id);
       let   assetToSoldIntoAsset3 = Pubkey::new_unique();
       let mut assetToSoldIntoAsset3_account = SolanaAccount::new(42, Portfolio::get_packed_len(), &program_id);
       let  addressAsset4 = Pubkey::new_unique();
       let mut addressAsset4_account = SolanaAccount::new(42, Portfolio::get_packed_len(), &program_id);
       let  assetToSoldIntoAsset4 = Pubkey::new_unique();
       let mut assetToSoldIntoAsset4_account = SolanaAccount::new(42, Portfolio::get_packed_len(), &program_id);
       let   addressAsset5 = Pubkey::new_unique();
       let mut addressAsset5_account = SolanaAccount::new(42, Portfolio::get_packed_len(), &program_id);
       let  assetToSoldIntoAsset5 = Pubkey::new_unique();
       let mut assetToSoldIntoAsset5_account = SolanaAccount::new(42, Portfolio::get_packed_len(), &program_id);
       let  addressAsset6 = Pubkey::new_unique();
       let mut addressAsset6_account = SolanaAccount::new(42, Portfolio::get_packed_len(), &program_id);
       let  assetToSoldIntoAsset6 = Pubkey::new_unique();
       let mut assetToSoldIntoAsset6_account = SolanaAccount::new(42, Portfolio::get_packed_len(), &program_id);
       let  addressAsset7 = Pubkey::new_unique();
       let mut addressAsset7_account = SolanaAccount::new(42, Portfolio::get_packed_len(), &program_id);
       let   assetToSoldIntoAsset7 = Pubkey::new_unique();
       let mut assetToSoldIntoAsset7_account = SolanaAccount::new(42, Portfolio::get_packed_len(), &program_id);
       let  addressAsset8 = Pubkey::new_unique();
       let mut addressAsset8_account = SolanaAccount::new(42, Portfolio::get_packed_len(), &program_id);
        let  assetToSoldIntoAsset8 = Pubkey::new_unique();
        let mut assetToSoldIntoAsset8_account = SolanaAccount::new(42, Portfolio::get_packed_len(), &program_id);
        let  addressAsset9 = Pubkey::new_unique();
        let mut addressAsset9_account = SolanaAccount::new(42, Portfolio::get_packed_len(), &program_id);
        let  assetToSoldIntoAsset9 = Pubkey::new_unique();
        let mut assetToSoldIntoAsset9_account = SolanaAccount::new(42, Portfolio::get_packed_len(), &program_id);
        let mut rent_sysvar = rent_sysvar();
         // addressAsset10: &Pubkey ,
        // assetToSoldIntoAsset10: &Pubkey ,
      
      let   metaDataUrl = "1";
     let  metaDataHash =3;
     let   amountAsset1 = 4;
     let  periodAsset1 =5 ;
        let   amountAsset2 = 6 ;
        let   periodAsset2 = 7 ;
        let   amountAsset3 = 8 ;
        let    periodAsset3  = 9 ;
        let   amountAsset4 = 2 ;
        let    periodAsset4 = 3;
        let   amountAsset5 = 8;
        let   periodAsset5 = 4 ;
        let  amountAsset6 = 5 ;
        let  periodAsset6 = 7 ;
        let  amountAsset7 = 2 ;
        let   periodAsset7 = 7 ;
        let  amountAsset8 = 1 ;
        let  periodAsset8 = 2 ;
        let   amountAsset9  = 3;
        let   periodAsset9 = 4 ;


      


       // create portfolio
       do_process_instruction(
           initialize_portfolio(&program_id, &creatorAccount,
            &owner,
            &metaDataHash, &amountAsset1,
            &addressAsset1,
            &periodAsset1,
            &assetToSoldIntoAsset1,
            &amountAsset2,
            &addressAsset2,
            &periodAsset2,
            &assetToSoldIntoAsset2,
            &amountAsset3,
            &addressAsset3,
            &periodAsset3,
            &assetToSoldIntoAsset3,
            &amountAsset4,
            &addressAsset4,
            &periodAsset4,
            &assetToSoldIntoAsset4,
            &amountAsset5,
            &addressAsset5,
            &periodAsset5, 
            &assetToSoldIntoAsset5,
            &amountAsset6,
            &addressAsset6,
            &periodAsset6,
            &assetToSoldIntoAsset6,
            &amountAsset7,
            &addressAsset7,
            &periodAsset7,
            &assetToSoldIntoAsset7,
            &amountAsset8, 
            &addressAsset8,
            &periodAsset8,
            &assetToSoldIntoAsset8,
            &amountAsset9, 
            &addressAsset9,
            &periodAsset9,
            &assetToSoldIntoAsset9
   
            ).unwrap(),
           vec![
            &mut creator_account,
            &mut owner_account,
            &mut addressAsset1_account,
            &mut assetToSoldIntoAsset1_account,
            &mut addressAsset2_account,
            &mut assetToSoldIntoAsset2_account,
            &mut addressAsset3_account,
            &mut assetToSoldIntoAsset3_account,
            &mut addressAsset4_account,
            &mut assetToSoldIntoAsset4_account,
            &mut addressAsset5_account,
            &mut assetToSoldIntoAsset5_account,
            &mut addressAsset6_account,
            &mut assetToSoldIntoAsset6_account,
            &mut addressAsset7_account,
            &mut assetToSoldIntoAsset7_account,
            &mut addressAsset8_account,
            &mut assetToSoldIntoAsset8_account,
            &mut addressAsset9_account,
            &mut assetToSoldIntoAsset9_account,
            &mut rent_sysvar
        ],




     )
    .unwrap();
    }


    
/*
     #[test]
    fn test_pack_unpack() {
        // Mint
        let check = Mint {
            mint_authority: COption::Some(Pubkey::new(&[1; 32])),
            supply: 42,
            decimals: 7,
            is_initialized: true,
            freeze_authority: COption::Some(Pubkey::new(&[2; 32])),
            mint_id_asset:  COption::Some(Pubkey::new(&[17; 32])),
            pubkey_swap: COption::Some(Pubkey::new(&[18; 32]))
        };
        let mut packed = vec![0; Mint::get_packed_len() + 1];
        assert_eq!(
            Err(ProgramError::InvalidAccountData),
            Mint::pack(check, &mut packed)
        );
        let mut packed = vec![0; Mint::get_packed_len() - 1];
        assert_eq!(
            Err(ProgramError::InvalidAccountData),
            Mint::pack(check, &mut packed)
        );
        let mut packed = vec![0; Mint::get_packed_len()];
        Mint::pack(check, &mut packed).unwrap();
        let expect = vec![
            1, 0, 0, 0, 1, 1, 1, 1, 1, 1, 1, 1, 1, 1, 1, 1, 1, 1, 1, 1, 1, 1, 1, 1, 1, 1, 1, 1, 1,
            1, 1, 1, 1, 1, 1, 1, 42, 0, 0, 0, 0, 0, 0, 0, 7, 1, 1, 0, 0, 0, 2, 2, 2, 2, 2, 2, 2, 2,
            2, 2, 2, 2, 2, 2, 2, 2, 2, 2, 2, 2, 2, 2, 2, 2, 2, 2, 2, 2, 2, 2, 2, 2,
        ];
        assert_eq!(packed, expect);
        let unpacked = Mint::unpack(&packed).unwrap();
        assert_eq!(unpacked, check);

        // Account
        let check = Account {
            mint: Pubkey::new(&[1; 32]),
            owner: Pubkey::new(&[2; 32]),
            amount: 3,
            asset:8,
            usdc:8,
            delegate: COption::Some(Pubkey::new(&[4; 32])),
            state: AccountState::Frozen,
            is_native: COption::Some(5),
            delegated_amount: 6,
            close_authority: COption::Some(Pubkey::new(&[7; 32])),
        };
        let mut packed = vec![0; Account::get_packed_len() + 1];
        assert_eq!(
            Err(ProgramError::InvalidAccountData),
            Account::pack(check, &mut packed)
        );
        let mut packed = vec![0; Account::get_packed_len() - 1];
        assert_eq!(
            Err(ProgramError::InvalidAccountData),
            Account::pack(check, &mut packed)
        );
        let mut packed = vec![0; Account::get_packed_len()];
        Account::pack(check, &mut packed).unwrap();
        let expect = vec![
            1, 1, 1, 1, 1, 1, 1, 1, 1, 1, 1, 1, 1, 1, 1, 1, 1, 1, 1, 1, 1, 1, 1, 1, 1, 1, 1, 1, 1,
            1, 1, 1, 2, 2, 2, 2, 2, 2, 2, 2, 2, 2, 2, 2, 2, 2, 2, 2, 2, 2, 2, 2, 2, 2, 2, 2, 2, 2,
            2, 2, 2, 2, 2, 2, 3, 0, 0, 0, 0, 0, 0, 0, 1, 0, 0, 0, 4, 4, 4, 4, 4, 4, 4, 4, 4, 4, 4,
            4, 4, 4, 4, 4, 4, 4, 4, 4, 4, 4, 4, 4, 4, 4, 4, 4, 4, 4, 4, 4, 2, 1, 0, 0, 0, 5, 0, 0,
            0, 0, 0, 0, 0, 6, 0, 0, 0, 0, 0, 0, 0, 1, 0, 0, 0, 7, 7, 7, 7, 7, 7, 7, 7, 7, 7, 7, 7,
            7, 7, 7, 7, 7, 7, 7, 7, 7, 7, 7, 7, 7, 7, 7, 7, 7, 7, 7, 7,
        ];
        assert_eq!(packed, expect);
        let unpacked = Account::unpack(&packed).unwrap();
        assert_eq!(unpacked, check);

        // Multisig
        let check = Multisig {
            m: 1,
            n: 2,
            is_initialized: true,
            signers: [Pubkey::new(&[3; 32]); MAX_SIGNERS],
        };
        let mut packed = vec![0; Multisig::get_packed_len() + 1];
        assert_eq!(
            Err(ProgramError::InvalidAccountData),
            Multisig::pack(check, &mut packed)
        );
        let mut packed = vec![0; Multisig::get_packed_len() - 1];
        assert_eq!(
            Err(ProgramError::InvalidAccountData),
            Multisig::pack(check, &mut packed)
        );
        let mut packed = vec![0; Multisig::get_packed_len()];
        Multisig::pack(check, &mut packed).unwrap();
        let expect = vec![
            1, 2, 1, 3, 3, 3, 3, 3, 3, 3, 3, 3, 3, 3, 3, 3, 3, 3, 3, 3, 3, 3, 3, 3, 3, 3, 3, 3, 3,
            3, 3, 3, 3, 3, 3, 3, 3, 3, 3, 3, 3, 3, 3, 3, 3, 3, 3, 3, 3, 3, 3, 3, 3, 3, 3, 3, 3, 3,
            3, 3, 3, 3, 3, 3, 3, 3, 3, 3, 3, 3, 3, 3, 3, 3, 3, 3, 3, 3, 3, 3, 3, 3, 3, 3, 3, 3, 3,
            3, 3, 3, 3, 3, 3, 3, 3, 3, 3, 3, 3, 3, 3, 3, 3, 3, 3, 3, 3, 3, 3, 3, 3, 3, 3, 3, 3, 3,
            3, 3, 3, 3, 3, 3, 3, 3, 3, 3, 3, 3, 3, 3, 3, 3, 3, 3, 3, 3, 3, 3, 3, 3, 3, 3, 3, 3, 3,
            3, 3, 3, 3, 3, 3, 3, 3, 3, 3, 3, 3, 3, 3, 3, 3, 3, 3, 3, 3, 3, 3, 3, 3, 3, 3, 3, 3, 3,
            3, 3, 3, 3, 3, 3, 3, 3, 3, 3, 3, 3, 3, 3, 3, 3, 3, 3, 3, 3, 3, 3, 3, 3, 3, 3, 3, 3, 3,
            3, 3, 3, 3, 3, 3, 3, 3, 3, 3, 3, 3, 3, 3, 3, 3, 3, 3, 3, 3, 3, 3, 3, 3, 3, 3, 3, 3, 3,
            3, 3, 3, 3, 3, 3, 3, 3, 3, 3, 3, 3, 3, 3, 3, 3, 3, 3, 3, 3, 3, 3, 3, 3, 3, 3, 3, 3, 3,
            3, 3, 3, 3, 3, 3, 3, 3, 3, 3, 3, 3, 3, 3, 3, 3, 3, 3, 3, 3, 3, 3, 3, 3, 3, 3, 3, 3, 3,
            3, 3, 3, 3, 3, 3, 3, 3, 3, 3, 3, 3, 3, 3, 3, 3, 3, 3, 3, 3, 3, 3, 3, 3, 3, 3, 3, 3, 3,
            3, 3, 3, 3, 3, 3, 3, 3, 3, 3, 3, 3, 3, 3, 3, 3, 3, 3, 3, 3, 3, 3, 3, 3, 3, 3, 3, 3, 3,
            3, 3, 3, 3, 3, 3, 3,
        ];
        assert_eq!(packed, expect);
        let unpacked = Multisig::unpack(&packed).unwrap();
        assert_eq!(unpacked, check);
    }

    #[test]
    fn test_initialize_mint() {
        let program_id = Pubkey::new_unique();
        let owner_key = Pubkey::new_unique();
        let mint_key = Pubkey::new_unique();
        let mut mint_account = SolanaAccount::new(42, Mint::get_packed_len(), &program_id);
        let mint2_key = Pubkey::new_unique();
        let mut mint2_account =
            SolanaAccount::new(mint_minimum_balance(), Mint::get_packed_len(), &program_id);
        let mut rent_sysvar = rent_sysvar();
        let mint_id_asset_key = Pubkey::new_unique();
        let pubkey_swap_key = Pubkey::new_unique();
        let mint_id_asset = Option::Some(&mint_id_asset_key);
        let pubkey_swap =  Option::Some(&pubkey_swap_key);

        // mint is not rent exempt
        assert_eq!(
            Err(TokenError::NotRentExempt.into()),
            do_process_instruction(
                initialize_mint(&program_id, &mint_key, &owner_key, None, 2, mint_id_asset, pubkey_swap).unwrap(),
                vec![&mut mint_account, &mut rent_sysvar]
            ) 
            
        );
      

        mint_account.lamports = mint_minimum_balance();

        // create new mint
        do_process_instruction(
            initialize_mint(&program_id, &mint_key, &owner_key, None, 2,mint_id_asset, pubkey_swap).unwrap(),
            vec![&mut mint_account, &mut rent_sysvar],
        )
        .unwrap();

        // create twice
        assert_eq!(
            Err(TokenError::AlreadyInUse.into()),
            do_process_instruction(
                initialize_mint(&program_id, &mint_key, &owner_key, None, 2, mint_id_asset, pubkey_swap).unwrap(),
                vec![&mut mint_account, &mut rent_sysvar]
            )
             
        );
      

        // create another mint that can freeze
        do_process_instruction(
            initialize_mint(&program_id, &mint2_key, &owner_key, Some(&owner_key), 2,mint_id_asset, pubkey_swap).unwrap(),
            vec![&mut mint2_account, &mut rent_sysvar],
        )
        .unwrap();
        let mint = Mint::unpack_unchecked(&mint2_account.data).unwrap();
        assert_eq!(mint.freeze_authority, COption::Some(owner_key));
    }

    #[test]
    fn test_initialize_mint_account() {
        let program_id = Pubkey::new_unique();
        let account_key = Pubkey::new_unique();
        let mut account_account = SolanaAccount::new(42, Account::get_packed_len(), &program_id);
        let owner_key = Pubkey::new_unique();
        let mut owner_account = SolanaAccount::default();
        let mint_key = Pubkey::new_unique();
        let mut mint_account =
            SolanaAccount::new(mint_minimum_balance(), Mint::get_packed_len(), &program_id);
        let mut rent_sysvar = rent_sysvar();
        let mint_id_asset = Option::None;
        let pubkey_swap =  Option::None;

        // account is not rent exempt
        assert_eq!(
            Err(TokenError::NotRentExempt.into()),
            do_process_instruction(
                initialize_account(&program_id, &account_key, &mint_key, &owner_key).unwrap(),
                vec![
                    &mut account_account,
                    &mut mint_account,
                    &mut owner_account,
                    &mut rent_sysvar
                ],
            )
        );

        account_account.lamports = account_minimum_balance();

        // mint is not valid (not initialized)
        assert_eq!(
            Err(TokenError::InvalidMint.into()),
            do_process_instruction(
                initialize_account(&program_id, &account_key, &mint_key, &owner_key).unwrap(),
                vec![
                    &mut account_account,
                    &mut mint_account,
                    &mut owner_account,
                    &mut rent_sysvar
                ],
            )
        );

        // create mint
        do_process_instruction(
            initialize_mint(&program_id, &mint_key, &owner_key, None, 2,mint_id_asset,pubkey_swap).unwrap(),
            vec![&mut mint_account, &mut rent_sysvar],
        )
        .unwrap();

        // create account
        do_process_instruction(
            initialize_account(&program_id, &account_key, &mint_key, &owner_key).unwrap(),
            vec![
                &mut account_account,
                &mut mint_account,
                &mut owner_account,
                &mut rent_sysvar,
            ],
        )
        .unwrap();

        // create twice
        assert_eq!(
            Err(TokenError::AlreadyInUse.into()),
            do_process_instruction(
                initialize_account(&program_id, &account_key, &mint_key, &owner_key).unwrap(),
                vec![
                    &mut account_account,
                    &mut mint_account,
                    &mut owner_account,
                    &mut rent_sysvar
                ],
            )
        );
    }

    #[test]
    fn test_transfer_dups() {
        let program_id = Pubkey::new_unique();
        let account1_key = Pubkey::new_unique();
        let mut account1_account = SolanaAccount::new(
            account_minimum_balance(),
            Account::get_packed_len(),
            &program_id,
        );
        let mut account1_info: AccountInfo = (&account1_key, true, &mut account1_account).into();
        let account2_key = Pubkey::new_unique();
        let mut account2_account = SolanaAccount::new(
            account_minimum_balance(),
            Account::get_packed_len(),
            &program_id,
        );
        let mut account2_info: AccountInfo = (&account2_key, false, &mut account2_account).into();
        let account3_key = Pubkey::new_unique();
        let mut account3_account = SolanaAccount::new(
            account_minimum_balance(),
            Account::get_packed_len(),
            &program_id,
        );
        let account3_info: AccountInfo = (&account3_key, false, &mut account3_account).into();
        let account4_key = Pubkey::new_unique();
        let mut account4_account = SolanaAccount::new(
            account_minimum_balance(),
            Account::get_packed_len(),
            &program_id,
        );
        let account4_info: AccountInfo = (&account4_key, true, &mut account4_account).into();
        let multisig_key = Pubkey::new_unique();
        let mut multisig_account = SolanaAccount::new(
            multisig_minimum_balance(),
            Multisig::get_packed_len(),
            &program_id,
        );
        let multisig_info: AccountInfo = (&multisig_key, true, &mut multisig_account).into();
        let owner_key = Pubkey::new_unique();
        let mut owner_account = SolanaAccount::default();
        let owner_info: AccountInfo = (&owner_key, true, &mut owner_account).into();
        let mint_key = Pubkey::new_unique();
        let mut mint_account =
            SolanaAccount::new(mint_minimum_balance(), Mint::get_packed_len(), &program_id);
        let mint_info: AccountInfo = (&mint_key, false, &mut mint_account).into();
        let rent_key = rent::id();
        let mut rent_sysvar = rent_sysvar();
        let rent_info: AccountInfo = (&rent_key, false, &mut rent_sysvar).into();
        let mint_id_asset = Option::None;
        let pubkey_swap =  Option::None;

        // create mint
        do_process_instruction_dups(
            initialize_mint(&program_id, &mint_key, &owner_key, None, 2,mint_id_asset,pubkey_swap).unwrap(),
            vec![mint_info.clone(), rent_info.clone()],
        )
        .unwrap();

        // create account
        do_process_instruction_dups(
            initialize_account(&program_id, &account1_key, &mint_key, &account1_key).unwrap(),
            vec![
                account1_info.clone(),
                mint_info.clone(),
                account1_info.clone(),
                rent_info.clone(),
            ],
        )
        .unwrap();

        // create another account
        do_process_instruction_dups(
            initialize_account(&program_id, &account2_key, &mint_key, &owner_key).unwrap(),
            vec![
                account2_info.clone(),
                mint_info.clone(),
                owner_info.clone(),
                rent_info.clone(),
            ],
        )
        .unwrap();

        // mint to account
        do_process_instruction_dups(
            mint_to(&program_id, &mint_key, &account1_key, &owner_key, &[], 1000).unwrap(),
            vec![mint_info.clone(), account1_info.clone(), owner_info.clone()],
        )
        .unwrap();

        // source-owner transfer
        do_process_instruction_dups(
            transfer(
                &program_id,
                &account1_key,
                &account2_key,
                &account1_key,
                &[],
                500,
            )
            .unwrap(),
            vec![
                account1_info.clone(),
                account2_info.clone(),
                account1_info.clone(),
            ],
        )
        .unwrap();

        // source-owner TransferChecked
        do_process_instruction_dups(
            transfer_checked(
                &program_id,
                &account1_key,
                &mint_key,
                &account2_key,
                &account1_key,
                &[],
                500,
                2,
            )
            .unwrap(),
            vec![
                account1_info.clone(),
                mint_info.clone(),
                account2_info.clone(),
                account1_info.clone(),
            ],
        )
        .unwrap();

        // source-delegate transfer
        let mut account = Account::unpack_unchecked(&account1_info.data.borrow()).unwrap();
        account.amount = 1000;
        account.delegated_amount = 1000;
        account.delegate = COption::Some(account1_key);
        account.owner = owner_key;
        Account::pack(account, &mut account1_info.data.borrow_mut()).unwrap();

        do_process_instruction_dups(
            transfer(
                &program_id,
                &account1_key,
                &account2_key,
                &account1_key,
                &[],
                500,
            )
            .unwrap(),
            vec![
                account1_info.clone(),
                account2_info.clone(),
                account1_info.clone(),
            ],
        )
        .unwrap();

        // source-delegate TransferChecked
        do_process_instruction_dups(
            transfer_checked(
                &program_id,
                &account1_key,
                &mint_key,
                &account2_key,
                &account1_key,
                &[],
                500,
                2,
            )
            .unwrap(),
            vec![
                account1_info.clone(),
                mint_info.clone(),
                account2_info.clone(),
                account1_info.clone(),
            ],
        )
        .unwrap();

        // test destination-owner transfer
        do_process_instruction_dups(
            initialize_account(&program_id, &account3_key, &mint_key, &account2_key).unwrap(),
            vec![
                account3_info.clone(),
                mint_info.clone(),
                account2_info.clone(),
                rent_info.clone(),
            ],
        )
        .unwrap();
        do_process_instruction_dups(
            mint_to(&program_id, &mint_key, &account3_key, &owner_key, &[], 1000).unwrap(),
            vec![mint_info.clone(), account3_info.clone(), owner_info.clone()],
        )
        .unwrap();

        account1_info.is_signer = false;
        account2_info.is_signer = true;
        do_process_instruction_dups(
            transfer(
                &program_id,
                &account3_key,
                &account2_key,
                &account2_key,
                &[],
                500,
            )
            .unwrap(),
            vec![
                account3_info.clone(),
                account2_info.clone(),
                account2_info.clone(),
            ],
        )
        .unwrap();

        // destination-owner TransferChecked
        do_process_instruction_dups(
            transfer_checked(
                &program_id,
                &account3_key,
                &mint_key,
                &account2_key,
                &account2_key,
                &[],
                500,
                2,
            )
            .unwrap(),
            vec![
                account3_info.clone(),
                mint_info.clone(),
                account2_info.clone(),
                account2_info.clone(),
            ],
        )
        .unwrap();

        // test source-multisig signer
        do_process_instruction_dups(
            initialize_multisig(&program_id, &multisig_key, &[&account4_key], 1).unwrap(),
            vec![
                multisig_info.clone(),
                rent_info.clone(),
                account4_info.clone(),
            ],
        )
        .unwrap();

        do_process_instruction_dups(
            initialize_account(&program_id, &account4_key, &mint_key, &multisig_key).unwrap(),
            vec![
                account4_info.clone(),
                mint_info.clone(),
                multisig_info.clone(),
                rent_info.clone(),
            ],
        )
        .unwrap();

        do_process_instruction_dups(
            mint_to(&program_id, &mint_key, &account4_key, &owner_key, &[], 1000).unwrap(),
            vec![mint_info.clone(), account4_info.clone(), owner_info.clone()],
        )
        .unwrap();

        // source-multisig-signer transfer
        do_process_instruction_dups(
            transfer(
                &program_id,
                &account4_key,
                &account2_key,
                &multisig_key,
                &[&account4_key],
                500,
            )
            .unwrap(),
            vec![
                account4_info.clone(),
                account2_info.clone(),
                multisig_info.clone(),
                account4_info.clone(),
            ],
        )
        .unwrap();

        // source-multisig-signer TransferChecked
        do_process_instruction_dups(
            transfer_checked(
                &program_id,
                &account4_key,
                &mint_key,
                &account2_key,
                &multisig_key,
                &[&account4_key],
                500,
                2,
            )
            .unwrap(),
            vec![
                account4_info.clone(),
                mint_info.clone(),
                account2_info.clone(),
                multisig_info.clone(),
                account4_info.clone(),
            ],
        )
        .unwrap();
    }

    #[test]
    fn test_transfer() {
        let program_id = Pubkey::new_unique();
        let account_key = Pubkey::new_unique();
        let mut account_account = SolanaAccount::new(
            account_minimum_balance(),
            Account::get_packed_len(),
            &program_id,
        );
        let account2_key = Pubkey::new_unique();
        let mut account2_account = SolanaAccount::new(
            account_minimum_balance(),
            Account::get_packed_len(),
            &program_id,
        );
        let account3_key = Pubkey::new_unique();
        let mut account3_account = SolanaAccount::new(
            account_minimum_balance(),
            Account::get_packed_len(),
            &program_id,
        );
        let delegate_key = Pubkey::new_unique();
        let mut delegate_account = SolanaAccount::default();
        let mismatch_key = Pubkey::new_unique();
        let mut mismatch_account = SolanaAccount::new(
            account_minimum_balance(),
            Account::get_packed_len(),
            &program_id,
        );
        let owner_key = Pubkey::new_unique();
        let mut owner_account = SolanaAccount::default();
        let owner2_key = Pubkey::new_unique();
        let mut owner2_account = SolanaAccount::default();
        let mint_key = Pubkey::new_unique();
        let mut mint_account =
            SolanaAccount::new(mint_minimum_balance(), Mint::get_packed_len(), &program_id);
        let mint2_key = Pubkey::new_unique();
        let mut rent_sysvar = rent_sysvar();
        let mint_id_asset = Option::None;
        let pubkey_swap =  Option::None;

        // create mint
        do_process_instruction(
            initialize_mint(&program_id, &mint_key, &owner_key, None, 2,mint_id_asset,pubkey_swap).unwrap(),
            vec![&mut mint_account, &mut rent_sysvar],
        )
        .unwrap();

        // create account
        do_process_instruction(
            initialize_account(&program_id, &account_key, &mint_key, &owner_key).unwrap(),
            vec![
                &mut account_account,
                &mut mint_account,
                &mut owner_account,
                &mut rent_sysvar,
            ],
        )
        .unwrap();

        // create another account
        do_process_instruction(
            initialize_account(&program_id, &account2_key, &mint_key, &owner_key).unwrap(),
            vec![
                &mut account2_account,
                &mut mint_account,
                &mut owner_account,
                &mut rent_sysvar,
            ],
        )
        .unwrap();

        // create another account
        do_process_instruction(
            initialize_account(&program_id, &account3_key, &mint_key, &owner_key).unwrap(),
            vec![
                &mut account3_account,
                &mut mint_account,
                &mut owner_account,
                &mut rent_sysvar,
            ],
        )
        .unwrap();

        // create mismatch account
        do_process_instruction(
            initialize_account(&program_id, &mismatch_key, &mint_key, &owner_key).unwrap(),
            vec![
                &mut mismatch_account,
                &mut mint_account,
                &mut owner_account,
                &mut rent_sysvar,
            ],
        )
        .unwrap();
        let mut account = Account::unpack_unchecked(&mismatch_account.data).unwrap();
        account.mint = mint2_key;
        Account::pack(account, &mut mismatch_account.data).unwrap();

        // mint to account
        do_process_instruction(
            mint_to(&program_id, &mint_key, &account_key, &owner_key, &[], 1000).unwrap(),
            vec![&mut mint_account, &mut account_account, &mut owner_account],
        )
        .unwrap();

        // missing signer
        let mut instruction = transfer(
            &program_id,
            &account_key,
            &account2_key,
            &owner_key,
            &[],
            1000,
        )
        .unwrap();
        instruction.accounts[2].is_signer = false;
        assert_eq!(
            Err(ProgramError::MissingRequiredSignature),
            do_process_instruction(
                instruction,
                vec![
                    &mut account_account,
                    &mut account2_account,
                    &mut owner_account,
                ],
            )
        );

        // mismatch mint
        assert_eq!(
            Err(TokenError::MintMismatch.into()),
            do_process_instruction(
                transfer(
                    &program_id,
                    &account_key,
                    &mismatch_key,
                    &owner_key,
                    &[],
                    1000
                )
                .unwrap(),
                vec![
                    &mut account_account,
                    &mut mismatch_account,
                    &mut owner_account,
                ],
            )
        );

        // missing owner
        assert_eq!(
            Err(TokenError::OwnerMismatch.into()),
            do_process_instruction(
                transfer(
                    &program_id,
                    &account_key,
                    &account2_key,
                    &owner2_key,
                    &[],
                    1000
                )
                .unwrap(),
                vec![
                    &mut account_account,
                    &mut account2_account,
                    &mut owner2_account,
                ],
            )
        );

        // transfer
        do_process_instruction(
            transfer(
                &program_id,
                &account_key,
                &account2_key,
                &owner_key,
                &[],
                1000,
            )
            .unwrap(),
            vec![
                &mut account_account,
                &mut account2_account,
                &mut owner_account,
            ],
        )
        .unwrap();

        // insufficient funds
        assert_eq!(
            Err(TokenError::InsufficientFunds.into()),
            do_process_instruction(
                transfer(&program_id, &account_key, &account2_key, &owner_key, &[], 1).unwrap(),
                vec![
                    &mut account_account,
                    &mut account2_account,
                    &mut owner_account,
                ],
            )
        );

        // transfer half back
        do_process_instruction(
            transfer(
                &program_id,
                &account2_key,
                &account_key,
                &owner_key,
                &[],
                500,
            )
            .unwrap(),
            vec![
                &mut account2_account,
                &mut account_account,
                &mut owner_account,
            ],
        )
        .unwrap();

        // incorrect decimals
        assert_eq!(
            Err(TokenError::MintDecimalsMismatch.into()),
            do_process_instruction(
                transfer_checked(
                    &program_id,
                    &account2_key,
                    &mint_key,
                    &account_key,
                    &owner_key,
                    &[],
                    1,
                    10 // <-- incorrect decimals
                )
                .unwrap(),
                vec![
                    &mut account2_account,
                    &mut mint_account,
                    &mut account_account,
                    &mut owner_account,
                ],
            )
        );

        // incorrect mint
        assert_eq!(
            Err(TokenError::MintMismatch.into()),
            do_process_instruction(
                transfer_checked(
                    &program_id,
                    &account2_key,
                    &account3_key, // <-- incorrect mint
                    &account_key,
                    &owner_key,
                    &[],
                    1,
                    2
                )
                .unwrap(),
                vec![
                    &mut account2_account,
                    &mut account3_account, // <-- incorrect mint
                    &mut account_account,
                    &mut owner_account,
                ],
            )
        );
        // transfer rest with explicit decimals
        do_process_instruction(
            transfer_checked(
                &program_id,
                &account2_key,
                &mint_key,
                &account_key,
                &owner_key,
                &[],
                500,
                2,
            )
            .unwrap(),
            vec![
                &mut account2_account,
                &mut mint_account,
                &mut account_account,
                &mut owner_account,
            ],
        )
        .unwrap();

        // insufficient funds
        assert_eq!(
            Err(TokenError::InsufficientFunds.into()),
            do_process_instruction(
                transfer(&program_id, &account2_key, &account_key, &owner_key, &[], 1).unwrap(),
                vec![
                    &mut account2_account,
                    &mut account_account,
                    &mut owner_account,
                ],
            )
        );

        // approve delegate
        do_process_instruction(
            approve(
                &program_id,
                &account_key,
                &delegate_key,
                &owner_key,
                &[],
                100,
            )
            .unwrap(),
            vec![
                &mut account_account,
                &mut delegate_account,
                &mut owner_account,
            ],
        )
        .unwrap();

        // transfer via delegate
        do_process_instruction(
            transfer(
                &program_id,
                &account_key,
                &account2_key,
                &delegate_key,
                &[],
                100,
            )
            .unwrap(),
            vec![
                &mut account_account,
                &mut account2_account,
                &mut delegate_account,
            ],
        )
        .unwrap();

        // insufficient funds approved via delegate
        assert_eq!(
            Err(TokenError::OwnerMismatch.into()),
            do_process_instruction(
                transfer(
                    &program_id,
                    &account_key,
                    &account2_key,
                    &delegate_key,
                    &[],
                    100
                )
                .unwrap(),
                vec![
                    &mut account_account,
                    &mut account2_account,
                    &mut delegate_account,
                ],
            )
        );

        // transfer rest
        do_process_instruction(
            transfer(
                &program_id,
                &account_key,
                &account2_key,
                &owner_key,
                &[],
                900,
            )
            .unwrap(),
            vec![
                &mut account_account,
                &mut account2_account,
                &mut owner_account,
            ],
        )
        .unwrap();

        // approve delegate
        do_process_instruction(
            approve(
                &program_id,
                &account_key,
                &delegate_key,
                &owner_key,
                &[],
                100,
            )
            .unwrap(),
            vec![
                &mut account_account,
                &mut delegate_account,
                &mut owner_account,
            ],
        )
        .unwrap();

        // insufficient funds in source account via delegate
        assert_eq!(
            Err(TokenError::InsufficientFunds.into()),
            do_process_instruction(
                transfer(
                    &program_id,
                    &account_key,
                    &account2_key,
                    &delegate_key,
                    &[],
                    100
                )
                .unwrap(),
                vec![
                    &mut account_account,
                    &mut account2_account,
                    &mut delegate_account,
                ],
            )
        );
    }
    

   #[test]
    fn test_self_transfer() {
        let program_id = Pubkey::new_unique();
        let account_key = Pubkey::new_unique();
        let mut account_account = SolanaAccount::new(
            account_minimum_balance(),
            Account::get_packed_len(),
            &program_id,
        );
        let account2_key = Pubkey::new_unique();
        let mut account2_account = SolanaAccount::new(
            account_minimum_balance(),
            Account::get_packed_len(),
            &program_id,
        );
        let account3_key = Pubkey::new_unique();
        let mut account3_account = SolanaAccount::new(
            account_minimum_balance(),
            Account::get_packed_len(),
            &program_id,
        );
        let delegate_key = Pubkey::new_unique();
        let mut delegate_account = SolanaAccount::default();
        let owner_key = Pubkey::new_unique();
        let mut owner_account = SolanaAccount::default();
        let owner2_key = Pubkey::new_unique();
        let mut owner2_account = SolanaAccount::default();
        let mint_key = Pubkey::new_unique();
        let mut mint_account =
            SolanaAccount::new(mint_minimum_balance(), Mint::get_packed_len(), &program_id);
        let mut rent_sysvar = rent_sysvar();
        let mint_id_asset = Option::None;
        let pubkey_swap =  Option::None;


        // create mint
        do_process_instruction(
            initialize_mint(&program_id, &mint_key, &owner_key, None, 2,mint_id_asset,pubkey_swap).unwrap(),
            vec![&mut mint_account, &mut rent_sysvar],
        )
        .unwrap();

        // create account
        do_process_instruction(
            initialize_account(&program_id, &account_key, &mint_key, &owner_key).unwrap(),
            vec![
                &mut account_account,
                &mut mint_account,
                &mut owner_account,
                &mut rent_sysvar,
            ],
        )
        .unwrap();

        // create another account
        do_process_instruction(
            initialize_account(&program_id, &account2_key, &mint_key, &owner_key).unwrap(),
            vec![
                &mut account2_account,
                &mut mint_account,
                &mut owner_account,
                &mut rent_sysvar,
            ],
        )
        .unwrap();

        // create another account
        do_process_instruction(
            initialize_account(&program_id, &account3_key, &mint_key, &owner_key).unwrap(),
            vec![
                &mut account3_account,
                &mut mint_account,
                &mut owner_account,
                &mut rent_sysvar,
            ],
        )
        .unwrap();

        // mint to account
        do_process_instruction(
            mint_to(&program_id, &mint_key, &account_key, &owner_key, &[], 1000).unwrap(),
            vec![&mut mint_account, &mut account_account, &mut owner_account],
        )
        .unwrap();

        let account_info = (&account_key, false, &mut account_account).into_account_info();
        let account3_info = (&account3_key, false, &mut account3_account).into_account_info();
        let delegate_info = (&delegate_key, true, &mut delegate_account).into_account_info();
        let owner_info = (&owner_key, true, &mut owner_account).into_account_info();
        let owner2_info = (&owner2_key, true, &mut owner2_account).into_account_info();
        let mint_info = (&mint_key, false, &mut mint_account).into_account_info();

        // transfer
        let instruction = transfer(
            &program_id,
            &account_info.key,
            &account_info.key,
            &owner_info.key,
            &[],
            1000,
        )
        .unwrap();
        assert_eq!(
            Ok(()),
            Processor::process(
                &instruction.program_id,
                &[
                    account_info.clone(),
                    account_info.clone(),
                    owner_info.clone(),
                ],
                &instruction.data,
            )
        );
        // no balance change...
        let account = Account::unpack_unchecked(&account_info.try_borrow_data().unwrap()).unwrap();
        assert_eq!(account.amount, 1000);

        // transfer checked
        let instruction = transfer_checked(
            &program_id,
            &account_info.key,
            &mint_info.key,
            &account_info.key,
            &owner_info.key,
            &[],
            1000,
            2,
        )
        .unwrap();
        assert_eq!(
            Ok(()),
            Processor::process(
                &instruction.program_id,
                &[
                    account_info.clone(),
                    mint_info.clone(),
                    account_info.clone(),
                    owner_info.clone(),
                ],
                &instruction.data,
            )
        );
        // no balance change...
        let account = Account::unpack_unchecked(&account_info.try_borrow_data().unwrap()).unwrap();
        assert_eq!(account.amount, 1000);

        // missing signer
        let mut owner_no_sign_info = owner_info.clone();
        let mut instruction = transfer(
            &program_id,
            &account_info.key,
            &account_info.key,
            &owner_no_sign_info.key,
            &[],
            1000,
        )
        .unwrap();
        instruction.accounts[2].is_signer = false;
        owner_no_sign_info.is_signer = false;
        assert_eq!(
            Err(ProgramError::MissingRequiredSignature),
            Processor::process(
                &instruction.program_id,
                &[
                    account_info.clone(),
                    account_info.clone(),
                    owner_no_sign_info.clone(),
                ],
                &instruction.data,
            )
        );

        // missing signer checked
        let mut instruction = transfer_checked(
            &program_id,
            &account_info.key,
            &mint_info.key,
            &account_info.key,
            &owner_no_sign_info.key,
            &[],
            1000,
            2,
        )
        .unwrap();
        instruction.accounts[3].is_signer = false;
        assert_eq!(
            Err(ProgramError::MissingRequiredSignature),
            Processor::process(
                &instruction.program_id,
                &[
                    account_info.clone(),
                    mint_info.clone(),
                    account_info.clone(),
                    owner_no_sign_info,
                ],
                &instruction.data,
            )
        );

        // missing owner
        let instruction = transfer(
            &program_id,
            &account_info.key,
            &account_info.key,
            &owner2_info.key,
            &[],
            1000,
        )
        .unwrap();
        assert_eq!(
            Err(TokenError::OwnerMismatch.into()),
            Processor::process(
                &instruction.program_id,
                &[
                    account_info.clone(),
                    account_info.clone(),
                    owner2_info.clone(),
                ],
                &instruction.data,
            )
        );

        // missing owner checked
        let instruction = transfer_checked(
            &program_id,
            &account_info.key,
            &mint_info.key,
            &account_info.key,
            &owner2_info.key,
            &[],
            1000,
            2,
        )
        .unwrap();
        assert_eq!(
            Err(TokenError::OwnerMismatch.into()),
            Processor::process(
                &instruction.program_id,
                &[
                    account_info.clone(),
                    mint_info.clone(),
                    account_info.clone(),
                    owner2_info.clone(),
                ],
                &instruction.data,
            )
        );

        // insufficient funds
        let instruction = transfer(
            &program_id,
            &account_info.key,
            &account_info.key,
            &owner_info.key,
            &[],
            1001,
        )
        .unwrap();
        assert_eq!(
            Err(TokenError::InsufficientFunds.into()),
            Processor::process(
                &instruction.program_id,
                &[
                    account_info.clone(),
                    account_info.clone(),
                    owner_info.clone(),
                ],
                &instruction.data,
            )
        );

        // insufficient funds checked
        let instruction = transfer_checked(
            &program_id,
            &account_info.key,
            &mint_info.key,
            &account_info.key,
            &owner_info.key,
            &[],
            1001,
            2,
        )
        .unwrap();
        assert_eq!(
            Err(TokenError::InsufficientFunds.into()),
            Processor::process(
                &instruction.program_id,
                &[
                    account_info.clone(),
                    mint_info.clone(),
                    account_info.clone(),
                    owner_info.clone(),
                ],
                &instruction.data,
            )
        );

        // incorrect decimals
        let instruction = transfer_checked(
            &program_id,
            &account_info.key,
            &mint_info.key,
            &account_info.key,
            &owner_info.key,
            &[],
            1,
            10, // <-- incorrect decimals
        )
        .unwrap();
        assert_eq!(
            Err(TokenError::MintDecimalsMismatch.into()),
            Processor::process(
                &instruction.program_id,
                &[
                    account_info.clone(),
                    mint_info.clone(),
                    account_info.clone(),
                    owner_info.clone(),
                ],
                &instruction.data,
            )
        );

        // incorrect mint
        let instruction = transfer_checked(
            &program_id,
            &account_info.key,
            &account3_info.key, // <-- incorrect mint
            &account_info.key,
            &owner_info.key,
            &[],
            1,
            2,
        )
        .unwrap();
        assert_eq!(
            Err(TokenError::MintMismatch.into()),
            Processor::process(
                &instruction.program_id,
                &[
                    account_info.clone(),
                    account3_info.clone(), // <-- incorrect mint
                    account_info.clone(),
                    owner_info.clone(),
                ],
                &instruction.data,
            )
        );

        // approve delegate
        let instruction = approve(
            &program_id,
            &account_info.key,
            &delegate_info.key,
            &owner_info.key,
            &[],
            100,
        )
        .unwrap();
        Processor::process(
            &instruction.program_id,
            &[
                account_info.clone(),
                delegate_info.clone(),
                owner_info.clone(),
            ],
            &instruction.data,
        )
        .unwrap();

        // delegate transfer
        let instruction = transfer(
            &program_id,
            &account_info.key,
            &account_info.key,
            &delegate_info.key,
            &[],
            100,
        )
        .unwrap();
        assert_eq!(
            Ok(()),
            Processor::process(
                &instruction.program_id,
                &[
                    account_info.clone(),
                    account_info.clone(),
                    delegate_info.clone(),
                ],
                &instruction.data,
            )
        );
        // no balance change...
        let account = Account::unpack_unchecked(&account_info.try_borrow_data().unwrap()).unwrap();
        assert_eq!(account.amount, 1000);
        assert_eq!(account.delegated_amount, 100);

        // delegate transfer checked
        let instruction = transfer_checked(
            &program_id,
            &account_info.key,
            &mint_info.key,
            &account_info.key,
            &delegate_info.key,
            &[],
            100,
            2,
        )
        .unwrap();
        assert_eq!(
            Ok(()),
            Processor::process(
                &instruction.program_id,
                &[
                    account_info.clone(),
                    mint_info.clone(),
                    account_info.clone(),
                    delegate_info.clone(),
                ],
                &instruction.data,
            )
        );
        // no balance change...
        let account = Account::unpack_unchecked(&account_info.try_borrow_data().unwrap()).unwrap();
        assert_eq!(account.amount, 1000);
        assert_eq!(account.delegated_amount, 100);

        // delegate insufficient funds
        let instruction = transfer(
            &program_id,
            &account_info.key,
            &account_info.key,
            &delegate_info.key,
            &[],
            101,
        )
        .unwrap();
        assert_eq!(
            Err(TokenError::InsufficientFunds.into()),
            Processor::process(
                &instruction.program_id,
                &[
                    account_info.clone(),
                    account_info.clone(),
                    delegate_info.clone(),
                ],
                &instruction.data,
            )
        );

        // delegate insufficient funds checked
        let instruction = transfer_checked(
            &program_id,
            &account_info.key,
            &mint_info.key,
            &account_info.key,
            &delegate_info.key,
            &[],
            101,
            2,
        )
        .unwrap();
        assert_eq!(
            Err(TokenError::InsufficientFunds.into()),
            Processor::process(
                &instruction.program_id,
                &[
                    account_info.clone(),
                    mint_info.clone(),
                    account_info.clone(),
                    delegate_info.clone(),
                ],
                &instruction.data,
            )
        );

        // owner transfer with delegate assigned
        let instruction = transfer(
            &program_id,
            &account_info.key,
            &account_info.key,
            &owner_info.key,
            &[],
            1000,
        )
        .unwrap();
        assert_eq!(
            Ok(()),
            Processor::process(
                &instruction.program_id,
                &[
                    account_info.clone(),
                    account_info.clone(),
                    owner_info.clone(),
                ],
                &instruction.data,
            )
        );
        // no balance change...
        let account = Account::unpack_unchecked(&account_info.try_borrow_data().unwrap()).unwrap();
        assert_eq!(account.amount, 1000);

        // owner transfer with delegate assigned checked
        let instruction = transfer_checked(
            &program_id,
            &account_info.key,
            &mint_info.key,
            &account_info.key,
            &owner_info.key,
            &[],
            1000,
            2,
        )
        .unwrap();
        assert_eq!(
            Ok(()),
            Processor::process(
                &instruction.program_id,
                &[
                    account_info.clone(),
                    mint_info.clone(),
                    account_info.clone(),
                    owner_info.clone(),
                ],
                &instruction.data,
            )
        );
        // no balance change...
        let account = Account::unpack_unchecked(&account_info.try_borrow_data().unwrap()).unwrap();
        assert_eq!(account.amount, 1000);
    }

    #[test]
    fn test_mintable_token_with_zero_supply() {
        let program_id = Pubkey::new_unique();
        let account_key = Pubkey::new_unique();
        let mut account_account = SolanaAccount::new(
            account_minimum_balance(),
            Account::get_packed_len(),
            &program_id,
        );
        let owner_key = Pubkey::new_unique();
        let mut owner_account = SolanaAccount::default();
        let mint_key = Pubkey::new_unique();
        let mut mint_account =
            SolanaAccount::new(mint_minimum_balance(), Mint::get_packed_len(), &program_id);
        let mut rent_sysvar = rent_sysvar();
        let mint_id_asset = Option::None;
        let pubkey_swap =  Option::None;

        // create mint-able token with zero supply
        let decimals = 2;
        do_process_instruction(
            initialize_mint(&program_id, &mint_key, &owner_key, None, decimals,mint_id_asset,pubkey_swap).unwrap(),
            vec![&mut mint_account, &mut rent_sysvar],
        )
        .unwrap();
        let mint = Mint::unpack_unchecked(&mint_account.data).unwrap();
        assert_eq!(
            mint,
            Mint {
                mint_authority: COption::Some(owner_key),
                supply: 0,
                decimals,
                is_initialized: true,
                freeze_authority: COption::None,
                mint_id_asset: COption::None,
                pubkey_swap: COption::None,
            }
        );

        // create account
        do_process_instruction(
            initialize_account(&program_id, &account_key, &mint_key, &owner_key).unwrap(),
            vec![
                &mut account_account,
                &mut mint_account,
                &mut owner_account,
                &mut rent_sysvar,
            ],
        )
        .unwrap();

        // mint to
        do_process_instruction(
            mint_to(&program_id, &mint_key, &account_key, &owner_key, &[], 42).unwrap(),
            vec![&mut mint_account, &mut account_account, &mut owner_account],
        )
        .unwrap();
        let _ = Mint::unpack(&mint_account.data).unwrap();
        let account = Account::unpack_unchecked(&account_account.data).unwrap();
        assert_eq!(account.amount, 42);

        // mint to 2, with incorrect decimals
        assert_eq!(
            Err(TokenError::MintDecimalsMismatch.into()),
            do_process_instruction(
                mint_to_checked(
                    &program_id,
                    &mint_key,
                    &account_key,
                    &owner_key,
                    &[],
                    42,
                    decimals + 1
                )
                .unwrap(),
                vec![&mut mint_account, &mut account_account, &mut owner_account],
            )
        );

        let _ = Mint::unpack(&mint_account.data).unwrap();
        let account = Account::unpack_unchecked(&account_account.data).unwrap();
        assert_eq!(account.amount, 42);

        // mint to 2
        do_process_instruction(
            mint_to_checked(
                &program_id,
                &mint_key,
                &account_key,
                &owner_key,
                &[],
                42,
                decimals,
            )
            .unwrap(),
            vec![&mut mint_account, &mut account_account, &mut owner_account],
        )
        .unwrap();
        let _ = Mint::unpack(&mint_account.data).unwrap();
        let account = Account::unpack_unchecked(&account_account.data).unwrap();
        assert_eq!(account.amount, 84);
    }

    #[test]
    fn test_approve_dups() {
        let program_id = Pubkey::new_unique();
        let account1_key = Pubkey::new_unique();
        let mut account1_account = SolanaAccount::new(
            account_minimum_balance(),
            Account::get_packed_len(),
            &program_id,
        );
        let account1_info: AccountInfo = (&account1_key, true, &mut account1_account).into();
        let account2_key = Pubkey::new_unique();
        let mut account2_account = SolanaAccount::new(
            account_minimum_balance(),
            Account::get_packed_len(),
            &program_id,
        );
        let account2_info: AccountInfo = (&account2_key, false, &mut account2_account).into();
        let account3_key = Pubkey::new_unique();
        let mut account3_account = SolanaAccount::new(
            account_minimum_balance(),
            Account::get_packed_len(),
            &program_id,
        );
        let account3_info: AccountInfo = (&account3_key, true, &mut account3_account).into();
        let multisig_key = Pubkey::new_unique();
        let mut multisig_account = SolanaAccount::new(
            multisig_minimum_balance(),
            Multisig::get_packed_len(),
            &program_id,
        );
        let multisig_info: AccountInfo = (&multisig_key, true, &mut multisig_account).into();
        let owner_key = Pubkey::new_unique();
        let mut owner_account = SolanaAccount::default();
        let owner_info: AccountInfo = (&owner_key, true, &mut owner_account).into();
        let mint_key = Pubkey::new_unique();
        let mut mint_account =
            SolanaAccount::new(mint_minimum_balance(), Mint::get_packed_len(), &program_id);
        let mint_info: AccountInfo = (&mint_key, false, &mut mint_account).into();
        let rent_key = rent::id();
        let mut rent_sysvar = rent_sysvar();
        let rent_info: AccountInfo = (&rent_key, false, &mut rent_sysvar).into();
        let mint_id_asset = Option::None;
        let pubkey_swap =  Option::None;

        // create mint
        do_process_instruction_dups(
            initialize_mint(&program_id, &mint_key, &owner_key, None, 2,mint_id_asset,pubkey_swap).unwrap(),
            vec![mint_info.clone(), rent_info.clone()],
        )
        .unwrap();

        // create account
        do_process_instruction_dups(
            initialize_account(&program_id, &account1_key, &mint_key, &account1_key).unwrap(),
            vec![
                account1_info.clone(),
                mint_info.clone(),
                account1_info.clone(),
                rent_info.clone(),
            ],
        )
        .unwrap();

        // create another account
        do_process_instruction_dups(
            initialize_account(&program_id, &account2_key, &mint_key, &owner_key).unwrap(),
            vec![
                account2_info.clone(),
                mint_info.clone(),
                owner_info.clone(),
                rent_info.clone(),
            ],
        )
        .unwrap();

        // mint to account
        do_process_instruction_dups(
            mint_to(&program_id, &mint_key, &account1_key, &owner_key, &[], 1000).unwrap(),
            vec![mint_info.clone(), account1_info.clone(), owner_info.clone()],
        )
        .unwrap();

        // source-owner approve
        do_process_instruction_dups(
            approve(
                &program_id,
                &account1_key,
                &account2_key,
                &account1_key,
                &[],
                500,
            )
            .unwrap(),
            vec![
                account1_info.clone(),
                account2_info.clone(),
                account1_info.clone(),
            ],
        )
        .unwrap();

        // source-owner approve_checked
        do_process_instruction_dups(
            approve_checked(
                &program_id,
                &account1_key,
                &mint_key,
                &account2_key,
                &account1_key,
                &[],
                500,
                2,
            )
            .unwrap(),
            vec![
                account1_info.clone(),
                mint_info.clone(),
                account2_info.clone(),
                account1_info.clone(),
            ],
        )
        .unwrap();

        // source-owner revoke
        do_process_instruction_dups(
            revoke(&program_id, &account1_key, &account1_key, &[]).unwrap(),
            vec![account1_info.clone(), account1_info.clone()],
        )
        .unwrap();

        // test source-multisig signer
        do_process_instruction_dups(
            initialize_multisig(&program_id, &multisig_key, &[&account3_key], 1).unwrap(),
            vec![
                multisig_info.clone(),
                rent_info.clone(),
                account3_info.clone(),
            ],
        )
        .unwrap();

        do_process_instruction_dups(
            initialize_account(&program_id, &account3_key, &mint_key, &multisig_key).unwrap(),
            vec![
                account3_info.clone(),
                mint_info.clone(),
                multisig_info.clone(),
                rent_info.clone(),
            ],
        )
        .unwrap();

        do_process_instruction_dups(
            mint_to(&program_id, &mint_key, &account3_key, &owner_key, &[], 1000).unwrap(),
            vec![mint_info.clone(), account3_info.clone(), owner_info.clone()],
        )
        .unwrap();

        // source-multisig-signer approve
        do_process_instruction_dups(
            approve(
                &program_id,
                &account3_key,
                &account2_key,
                &multisig_key,
                &[&account3_key],
                500,
            )
            .unwrap(),
            vec![
                account3_info.clone(),
                account2_info.clone(),
                multisig_info.clone(),
                account3_info.clone(),
            ],
        )
        .unwrap();

        // source-multisig-signer approve_checked
        do_process_instruction_dups(
            approve_checked(
                &program_id,
                &account3_key,
                &mint_key,
                &account2_key,
                &multisig_key,
                &[&account3_key],
                500,
                2,
            )
            .unwrap(),
            vec![
                account3_info.clone(),
                mint_info.clone(),
                account2_info.clone(),
                multisig_info.clone(),
                account3_info.clone(),
            ],
        )
        .unwrap();

        // source-owner multisig-signer
        do_process_instruction_dups(
            revoke(&program_id, &account3_key, &multisig_key, &[&account3_key]).unwrap(),
            vec![
                account3_info.clone(),
                multisig_info.clone(),
                account3_info.clone(),
            ],
        )
        .unwrap();
    }

    #[test]
    fn test_approve() {
        let program_id = Pubkey::new_unique();
        let account_key = Pubkey::new_unique();
        let mut account_account = SolanaAccount::new(
            account_minimum_balance(),
            Account::get_packed_len(),
            &program_id,
        );
        let account2_key = Pubkey::new_unique();
        let mut account2_account = SolanaAccount::new(
            account_minimum_balance(),
            Account::get_packed_len(),
            &program_id,
        );
        let delegate_key = Pubkey::new_unique();
        let mut delegate_account = SolanaAccount::default();
        let owner_key = Pubkey::new_unique();
        let mut owner_account = SolanaAccount::default();
        let owner2_key = Pubkey::new_unique();
        let mut owner2_account = SolanaAccount::default();
        let mint_key = Pubkey::new_unique();
        let mut mint_account =
            SolanaAccount::new(mint_minimum_balance(), Mint::get_packed_len(), &program_id);
        let mut rent_sysvar = rent_sysvar();
        let mint_id_asset = Option::None;
        let pubkey_swap =  Option::None;

        // create mint
        do_process_instruction(
            initialize_mint(&program_id, &mint_key, &owner_key, None, 2,mint_id_asset,pubkey_swap).unwrap(),
            vec![&mut mint_account, &mut rent_sysvar],
        )
        .unwrap();

        // create account
        do_process_instruction(
            initialize_account(&program_id, &account_key, &mint_key, &owner_key).unwrap(),
            vec![
                &mut account_account,
                &mut mint_account,
                &mut owner_account,
                &mut rent_sysvar,
            ],
        )
        .unwrap();

        // create another account
        do_process_instruction(
            initialize_account(&program_id, &account2_key, &mint_key, &owner_key).unwrap(),
            vec![
                &mut account2_account,
                &mut mint_account,
                &mut owner_account,
                &mut rent_sysvar,
            ],
        )
        .unwrap();

        // mint to account
        do_process_instruction(
            mint_to(&program_id, &mint_key, &account_key, &owner_key, &[], 1000).unwrap(),
            vec![&mut mint_account, &mut account_account, &mut owner_account],
        )
        .unwrap();

        // missing signer
        let mut instruction = approve(
            &program_id,
            &account_key,
            &delegate_key,
            &owner_key,
            &[],
            100,
        )
        .unwrap();
        instruction.accounts[2].is_signer = false;
        assert_eq!(
            Err(ProgramError::MissingRequiredSignature),
            do_process_instruction(
                instruction,
                vec![
                    &mut account_account,
                    &mut delegate_account,
                    &mut owner_account,
                ],
            )
        );

        // no owner
        assert_eq!(
            Err(TokenError::OwnerMismatch.into()),
            do_process_instruction(
                approve(
                    &program_id,
                    &account_key,
                    &delegate_key,
                    &owner2_key,
                    &[],
                    100
                )
                .unwrap(),
                vec![
                    &mut account_account,
                    &mut delegate_account,
                    &mut owner2_account,
                ],
            )
        );

        // approve delegate
        do_process_instruction(
            approve(
                &program_id,
                &account_key,
                &delegate_key,
                &owner_key,
                &[],
                100,
            )
            .unwrap(),
            vec![
                &mut account_account,
                &mut delegate_account,
                &mut owner_account,
            ],
        )
        .unwrap();

        // approve delegate 2, with incorrect decimals
        assert_eq!(
            Err(TokenError::MintDecimalsMismatch.into()),
            do_process_instruction(
                approve_checked(
                    &program_id,
                    &account_key,
                    &mint_key,
                    &delegate_key,
                    &owner_key,
                    &[],
                    100,
                    0 // <-- incorrect decimals
                )
                .unwrap(),
                vec![
                    &mut account_account,
                    &mut mint_account,
                    &mut delegate_account,
                    &mut owner_account,
                ],
            )
        );

        // approve delegate 2, with incorrect mint
        assert_eq!(
            Err(TokenError::MintMismatch.into()),
            do_process_instruction(
                approve_checked(
                    &program_id,
                    &account_key,
                    &account2_key, // <-- bad mint
                    &delegate_key,
                    &owner_key,
                    &[],
                    100,
                    0
                )
                .unwrap(),
                vec![
                    &mut account_account,
                    &mut account2_account, // <-- bad mint
                    &mut delegate_account,
                    &mut owner_account,
                ],
            )
        );

        // approve delegate 2
        do_process_instruction(
            approve_checked(
                &program_id,
                &account_key,
                &mint_key,
                &delegate_key,
                &owner_key,
                &[],
                100,
                2,
            )
            .unwrap(),
            vec![
                &mut account_account,
                &mut mint_account,
                &mut delegate_account,
                &mut owner_account,
            ],
        )
        .unwrap();

        // revoke delegate
        do_process_instruction(
            revoke(&program_id, &account_key, &owner_key, &[]).unwrap(),
            vec![&mut account_account, &mut owner_account],
        )
        .unwrap();
    }

    #[test]
    fn test_set_authority_dups() {
        let program_id = Pubkey::new_unique();
        let account1_key = Pubkey::new_unique();
        let mut account1_account = SolanaAccount::new(
            account_minimum_balance(),
            Account::get_packed_len(),
            &program_id,
        );
        let account1_info: AccountInfo = (&account1_key, true, &mut account1_account).into();
        let owner_key = Pubkey::new_unique();
        let mint_key = Pubkey::new_unique();
        let mut mint_account =
            SolanaAccount::new(mint_minimum_balance(), Mint::get_packed_len(), &program_id);
        let mint_info: AccountInfo = (&mint_key, true, &mut mint_account).into();
        let rent_key = rent::id();
        let mut rent_sysvar = rent_sysvar();
        let rent_info: AccountInfo = (&rent_key, false, &mut rent_sysvar).into();
        let mint_id_asset = Option::None;
        let pubkey_swap =  Option::None;

        // create mint
        do_process_instruction_dups(
            initialize_mint(&program_id, &mint_key, &mint_key, Some(&mint_key), 2,mint_id_asset,pubkey_swap).unwrap(),
            vec![mint_info.clone(), rent_info.clone()],
        )
        .unwrap();

        // create account
        do_process_instruction_dups(
            initialize_account(&program_id, &account1_key, &mint_key, &account1_key).unwrap(),
            vec![
                account1_info.clone(),
                mint_info.clone(),
                account1_info.clone(),
                rent_info.clone(),
            ],
        )
        .unwrap();

        // set mint_authority when currently self
        do_process_instruction_dups(
            set_authority(
                &program_id,
                &mint_key,
                Some(&owner_key),
                AuthorityType::MintTokens,
                &mint_key,
                &[],
            )
            .unwrap(),
            vec![mint_info.clone(), mint_info.clone()],
        )
        .unwrap();

        // set freeze_authority when currently self
        do_process_instruction_dups(
            set_authority(
                &program_id,
                &mint_key,
                Some(&owner_key),
                AuthorityType::FreezeAccount,
                &mint_key,
                &[],
            )
            .unwrap(),
            vec![mint_info.clone(), mint_info.clone()],
        )
        .unwrap();

        // set account owner when currently self
        do_process_instruction_dups(
            set_authority(
                &program_id,
                &account1_key,
                Some(&owner_key),
                AuthorityType::AccountOwner,
                &account1_key,
                &[],
            )
            .unwrap(),
            vec![account1_info.clone(), account1_info.clone()],
        )
        .unwrap();

        // set close_authority when currently self
        let mut account = Account::unpack_unchecked(&account1_info.data.borrow()).unwrap();
        account.close_authority = COption::Some(account1_key);
        Account::pack(account, &mut account1_info.data.borrow_mut()).unwrap();

        do_process_instruction_dups(
            set_authority(
                &program_id,
                &account1_key,
                Some(&owner_key),
                AuthorityType::CloseAccount,
                &account1_key,
                &[],
            )
            .unwrap(),
            vec![account1_info.clone(), account1_info.clone()],
        )
        .unwrap();
    }
/*
    #[test]
    fn test_set_authority() {
        let program_id = Pubkey::new_unique();
        let account_key = Pubkey::new_unique();
        let mut account_account = SolanaAccount::new(
            account_minimum_balance(),
            Account::get_packed_len(),
            &program_id,
        );
        let account2_key = Pubkey::new_unique();
        let mut account2_account = SolanaAccount::new(
            account_minimum_balance(),
            Account::get_packed_len(),
            &program_id,
        );
        let owner_key = Pubkey::new_unique();
        let mut owner_account = SolanaAccount::default();
        let owner2_key = Pubkey::new_unique();
        let mut owner2_account = SolanaAccount::default();
        let owner3_key = Pubkey::new_unique();
        let mint_key = Pubkey::new_unique();
        let mut mint_account =
            SolanaAccount::new(mint_minimum_balance(), Mint::get_packed_len(), &program_id);
        let mint2_key = Pubkey::new_unique();
        let mut mint2_account =
            SolanaAccount::new(mint_minimum_balance(), Mint::get_packed_len(), &program_id);
        let mut rent_sysvar = rent_sysvar();
        let mint_id_asset = Option::None;
        let pubkey_swap =  Option::None;
        // create new mint with owner
        do_process_instruction(
            initialize_mint(&program_id, &mint_key, &owner_key, None, 2, mint_id_asset , pubkey_swap).unwrap(),
            vec![&mut mint_account, &mut rent_sysvar],
        )
        .unwrap();

        // create mint with owner and freeze_authority
        do_process_instruction(
            initialize_mint(&program_id, &mint2_key, &owner_key, Some(&owner_key), 2, mint_id_asset, pubkey_swap).unwrap(),
            vec![&mut mint2_account, &mut rent_sysvar],
        )
        .unwrap();

        // invalid account
        assert_eq!(
            Err(ProgramError::MissingRequiredSignature),
            do_process_instruction(
                set_authority(
                    &program_id,
                    &account_key,
                    Some(&owner2_key),
                    AuthorityType::AccountOwner,
                    &owner_key,
                    &[]
                )
                .unwrap(),
                vec![&mut account_account, &mut owner_account],
            )
        );

        // create account
        do_process_instruction(
            initialize_account(&program_id, &account_key, &mint_key, &owner_key).unwrap(),
            vec![
                &mut account_account,
                &mut mint_account,
                &mut owner_account,
                &mut rent_sysvar,
            ],
        )
        .unwrap();

        // create another account
        do_process_instruction(
            initialize_account(&program_id, &account2_key, &mint2_key, &owner_key).unwrap(),
            vec![
                &mut account2_account,
                &mut mint2_account,
                &mut owner_account,
                &mut rent_sysvar,
            ],
        )
        .unwrap();

        // missing owner
        assert_eq!(
            Err(TokenError::OwnerMismatch.into()),
            do_process_instruction(
                set_authority(
                    &program_id,
                    &account_key,
                    Some(&owner_key),
                    AuthorityType::AccountOwner,
                    &owner2_key,
                    &[]
                )
                .unwrap(),
                vec![&mut account_account, &mut owner2_account],
            )
        );

        // owner did not sign
        let mut instruction = set_authority(
            &program_id,
            &account_key,
            Some(&owner2_key),
            AuthorityType::AccountOwner,
            &owner_key,
            &[],
        )
        .unwrap();
        instruction.accounts[1].is_signer = false;
        assert_eq!(
            Err(ProgramError::MissingRequiredSignature),
            do_process_instruction(instruction, vec![&mut account_account, &mut owner_account,],)
        );

        // wrong authority type
        assert_eq!(
            Err(TokenError::AuthorityTypeNotSupported.into()),
            do_process_instruction(
                set_authority(
                    &program_id,
                    &account_key,
                    Some(&owner2_key),
                    AuthorityType::FreezeAccount,
                    &owner_key,
                    &[],
                )
                .unwrap(),
                vec![&mut account_account, &mut owner_account],
            )
        );

        // account owner may not be set to None
        assert_eq!(
            Err(TokenError::InvalidInstruction.into()),
            do_process_instruction(
                set_authority(
                    &program_id,
                    &account_key,
                    None,
                    AuthorityType::AccountOwner,
                    &owner_key,
                    &[],
                )
                .unwrap(),
                vec![&mut account_account, &mut owner_account],
            )
        );

        // set owner
        do_process_instruction(
            set_authority(
                &program_id,
                &account_key,
                Some(&owner2_key),
                AuthorityType::AccountOwner,
                &owner_key,
                &[],
            )
            .unwrap(),
            vec![&mut account_account, &mut owner_account],
        )
        .unwrap();

        // set close_authority
        do_process_instruction(
            set_authority(
                &program_id,
                &account_key,
                Some(&owner2_key),
                AuthorityType::CloseAccount,
                &owner2_key,
                &[],
            )
            .unwrap(),
            vec![&mut account_account, &mut owner2_account],
        )
        .unwrap();

        // close_authority may be set to None
        do_process_instruction(
            set_authority(
                &program_id,
                &account_key,
                None,
                AuthorityType::CloseAccount,
                &owner2_key,
                &[],
            )
            .unwrap(),
            vec![&mut account_account, &mut owner2_account],
        )
        .unwrap();

        // wrong owner
        assert_eq!(
            Err(TokenError::OwnerMismatch.into()),
            do_process_instruction(
                set_authority(
                    &program_id,
                    &mint_key,
                    Some(&owner3_key),
                    AuthorityType::MintTokens,
                    &owner2_key,
                    &[]
                )
                .unwrap(),
                vec![&mut mint_account, &mut owner2_account],
            )
        );

        // owner did not sign
        let mut instruction = set_authority(
            &program_id,
            &mint_key,
            Some(&owner2_key),
            AuthorityType::MintTokens,
            &owner_key,
            &[],
        )
        .unwrap();
        instruction.accounts[1].is_signer = false;
        assert_eq!(
            Err(ProgramError::MissingRequiredSignature),
            do_process_instruction(instruction, vec![&mut mint_account, &mut owner_account],)
        );

        // cannot freeze
        assert_eq!(
            Err(TokenError::MintCannotFreeze.into()),
            do_process_instruction(
                set_authority(
                    &program_id,
                    &mint_key,
                    Some(&owner2_key),
                    AuthorityType::FreezeAccount,
                    &owner_key,
                    &[],
                )
                .unwrap(),
                vec![&mut mint_account, &mut owner_account],
            )
        );

        // set owner
        do_process_instruction(
            set_authority(
                &program_id,
                &mint_key,
                Some(&owner2_key),
                AuthorityType::MintTokens,
                &owner_key,
                &[],
            )
            .unwrap(),
            vec![&mut mint_account, &mut owner_account],
        )
        .unwrap();

        // set owner to None
        do_process_instruction(
            set_authority(
                &program_id,
                &mint_key,
                None,
                AuthorityType::MintTokens,
                &owner2_key,
                &[],
            )
            .unwrap(),
            vec![&mut mint_account, &mut owner2_account],
        )
        .unwrap();

        // test unsetting mint_authority is one-way operation
        assert_eq!(
            Err(TokenError::FixedSupply.into()),
            do_process_instruction(
                set_authority(
                    &program_id,
                    &mint2_key,
                    Some(&owner2_key),
                    AuthorityType::MintTokens,
                    &owner_key,
                    &[]
                )
                .unwrap(),
                vec![&mut mint_account, &mut owner_account],
            )
        );

        // set freeze_authority
        do_process_instruction(
            set_authority(
                &program_id,
                &mint2_key,
                Some(&owner2_key),
                AuthorityType::FreezeAccount,
                &owner_key,
                &[],
            )
            .unwrap(),
            vec![&mut mint2_account, &mut owner_account],
        )
        .unwrap();

        // test unsetting freeze_authority is one-way operation
        do_process_instruction(
            set_authority(
                &program_id,
                &mint2_key,
                None,
                AuthorityType::FreezeAccount,
                &owner2_key,
                &[],
            )
            .unwrap(),
            vec![&mut mint2_account, &mut owner2_account],
        )
        .unwrap();

        assert_eq!(
            Err(TokenError::MintCannotFreeze.into()),
            do_process_instruction(
                set_authority(
                    &program_id,
                    &mint2_key,
                    Some(&owner2_key),
                    AuthorityType::FreezeAccount,
                    &owner_key,
                    &[],
                )
                .unwrap(),
                vec![&mut mint2_account, &mut owner2_account],
            )
        );
    }
*/
    #[test]
    fn test_mint_to_dups() {
        let program_id = Pubkey::new_unique();
        let account1_key = Pubkey::new_unique();
        let mut account1_account = SolanaAccount::new(
            account_minimum_balance(),
            Account::get_packed_len(),
            &program_id,
        );
        let account1_info: AccountInfo = (&account1_key, true, &mut account1_account).into();
        let owner_key = Pubkey::new_unique();
        let mut owner_account = SolanaAccount::default();
        let owner_info: AccountInfo = (&owner_key, true, &mut owner_account).into();
        let mint_key = Pubkey::new_unique();
        let mut mint_account =
            SolanaAccount::new(mint_minimum_balance(), Mint::get_packed_len(), &program_id);
        let mint_info: AccountInfo = (&mint_key, true, &mut mint_account).into();
        let rent_key = rent::id();
        let mut rent_sysvar = rent_sysvar();
        let rent_info: AccountInfo = (&rent_key, false, &mut rent_sysvar).into();
        let mint_id_asset = Option::None;
        let pubkey_swap =  Option::None;

        // create mint
        do_process_instruction_dups(
            initialize_mint(&program_id, &mint_key, &mint_key, None, 2,mint_id_asset ,pubkey_swap).unwrap(),
            vec![mint_info.clone(), rent_info.clone()],
        )
        .unwrap();

        // create account
        do_process_instruction_dups(
            initialize_account(&program_id, &account1_key, &mint_key, &owner_key).unwrap(),
            vec![
                account1_info.clone(),
                mint_info.clone(),
                owner_info.clone(),
                rent_info.clone(),
            ],
        )
        .unwrap();

        // mint_to when mint_authority is self
        do_process_instruction_dups(
            mint_to(&program_id, &mint_key, &account1_key, &mint_key, &[], 42).unwrap(),
            vec![mint_info.clone(), account1_info.clone(), mint_info.clone()],
        )
        .unwrap();

        // mint_to_checked when mint_authority is self
        do_process_instruction_dups(
            mint_to_checked(&program_id, &mint_key, &account1_key, &mint_key, &[], 42, 2).unwrap(),
            vec![mint_info.clone(), account1_info.clone(), mint_info.clone()],
        )
        .unwrap();

        // mint_to when mint_authority is account owner
        let mut mint = Mint::unpack_unchecked(&mint_info.data.borrow()).unwrap();
        mint.mint_authority = COption::Some(account1_key);
        Mint::pack(mint, &mut mint_info.data.borrow_mut()).unwrap();
        do_process_instruction_dups(
            mint_to(
                &program_id,
                &mint_key,
                &account1_key,
                &account1_key,
                &[],
                42,
            )
            .unwrap(),
            vec![
                mint_info.clone(),
                account1_info.clone(),
                account1_info.clone(),
            ],
        )
        .unwrap();

        // mint_to_checked when mint_authority is account owner
        do_process_instruction_dups(
            mint_to(
                &program_id,
                &mint_key,
                &account1_key,
                &account1_key,
                &[],
                42,
            )
            .unwrap(),
            vec![
                mint_info.clone(),
                account1_info.clone(),
                account1_info.clone(),
            ],
        )
        .unwrap();
    }

    #[test]
    fn test_mint_to() {
        let program_id = Pubkey::new_unique();
        let account_key = Pubkey::new_unique();
        let mut account_account = SolanaAccount::new(
            account_minimum_balance(),
            Account::get_packed_len(),
            &program_id,
        );
        let account2_key = Pubkey::new_unique();
        let mut account2_account = SolanaAccount::new(
            account_minimum_balance(),
            Account::get_packed_len(),
            &program_id,
        );
        let account3_key = Pubkey::new_unique();
        let mut account3_account = SolanaAccount::new(
            account_minimum_balance(),
            Account::get_packed_len(),
            &program_id,
        );
        let mismatch_key = Pubkey::new_unique();
        let mut mismatch_account = SolanaAccount::new(
            account_minimum_balance(),
            Account::get_packed_len(),
            &program_id,
        );
        let owner_key = Pubkey::new_unique();
        let mut owner_account = SolanaAccount::default();
        let owner2_key = Pubkey::new_unique();
        let mut owner2_account = SolanaAccount::default();
        let mint_key = Pubkey::new_unique();
        let mut mint_account =
            SolanaAccount::new(mint_minimum_balance(), Mint::get_packed_len(), &program_id);
        let mint2_key = Pubkey::new_unique();
        let uninitialized_key = Pubkey::new_unique();
        let mut uninitialized_account = SolanaAccount::new(
            account_minimum_balance(),
            Account::get_packed_len(),
            &program_id,
        );
        let mut rent_sysvar = rent_sysvar();
        let mint_id_asset = Option::None;
        let pubkey_swap =  Option::None;

        // create new mint with owner
        do_process_instruction(
            initialize_mint(&program_id, &mint_key, &owner_key, None, 2, mint_id_asset, pubkey_swap).unwrap(),
            vec![&mut mint_account, &mut rent_sysvar],
        )
        .unwrap();

        // create account
        do_process_instruction(
            initialize_account(&program_id, &account_key, &mint_key, &owner_key).unwrap(),
            vec![
                &mut account_account,
                &mut mint_account,
                &mut owner_account,
                &mut rent_sysvar,
            ],
        )
        .unwrap();

        // create another account
        do_process_instruction(
            initialize_account(&program_id, &account2_key, &mint_key, &owner_key).unwrap(),
            vec![
                &mut account2_account,
                &mut mint_account,
                &mut owner_account,
                &mut rent_sysvar,
            ],
        )
        .unwrap();

        // create another account
        do_process_instruction(
            initialize_account(&program_id, &account3_key, &mint_key, &owner_key).unwrap(),
            vec![
                &mut account3_account,
                &mut mint_account,
                &mut owner_account,
                &mut rent_sysvar,
            ],
        )
        .unwrap();

        // create mismatch account
        do_process_instruction(
            initialize_account(&program_id, &mismatch_key, &mint_key, &owner_key).unwrap(),
            vec![
                &mut mismatch_account,
                &mut mint_account,
                &mut owner_account,
                &mut rent_sysvar,
            ],
        )
        .unwrap();
        let mut account = Account::unpack_unchecked(&mismatch_account.data).unwrap();
        account.mint = mint2_key;
        Account::pack(account, &mut mismatch_account.data).unwrap();

        // mint to
        do_process_instruction(
            mint_to(&program_id, &mint_key, &account_key, &owner_key, &[], 42).unwrap(),
            vec![&mut mint_account, &mut account_account, &mut owner_account],
        )
        .unwrap();

        let mint = Mint::unpack_unchecked(&mint_account.data).unwrap();
        assert_eq!(mint.supply, 42);
        let account = Account::unpack_unchecked(&account_account.data).unwrap();
        assert_eq!(account.amount, 42);

        // mint to another account to test supply accumulation
        do_process_instruction(
            mint_to(&program_id, &mint_key, &account2_key, &owner_key, &[], 42).unwrap(),
            vec![&mut mint_account, &mut account2_account, &mut owner_account],
        )
        .unwrap();

        let mint = Mint::unpack_unchecked(&mint_account.data).unwrap();
        assert_eq!(mint.supply, 84);
        let account = Account::unpack_unchecked(&account2_account.data).unwrap();
        assert_eq!(account.amount, 42);

        // missing signer
        let mut instruction =
            mint_to(&program_id, &mint_key, &account2_key, &owner_key, &[], 42).unwrap();
        instruction.accounts[2].is_signer = false;
        assert_eq!(
            Err(ProgramError::MissingRequiredSignature),
            do_process_instruction(
                instruction,
                vec![&mut mint_account, &mut account2_account, &mut owner_account],
            )
        );

        // mismatch account
        assert_eq!(
            Err(TokenError::MintMismatch.into()),
            do_process_instruction(
                mint_to(&program_id, &mint_key, &mismatch_key, &owner_key, &[], 42).unwrap(),
                vec![&mut mint_account, &mut mismatch_account, &mut owner_account],
            )
        );

        // missing owner
        assert_eq!(
            Err(TokenError::OwnerMismatch.into()),
            do_process_instruction(
                mint_to(&program_id, &mint_key, &account2_key, &owner2_key, &[], 42).unwrap(),
                vec![
                    &mut mint_account,
                    &mut account2_account,
                    &mut owner2_account,
                ],
            )
        );

        // uninitialized destination account
        assert_eq!(
            Err(ProgramError::UninitializedAccount),
            do_process_instruction(
                mint_to(
                    &program_id,
                    &mint_key,
                    &uninitialized_key,
                    &owner_key,
                    &[],
                    42
                )
                .unwrap(),
                vec![
                    &mut mint_account,
                    &mut uninitialized_account,
                    &mut owner_account,
                ],
            )
        );

        // unset mint_authority and test minting fails
        do_process_instruction(
            set_authority(
                &program_id,
                &mint_key,
                None,
                AuthorityType::MintTokens,
                &owner_key,
                &[],
            )
            .unwrap(),
            vec![&mut mint_account, &mut owner_account],
        )
        .unwrap();
        assert_eq!(
            Err(TokenError::FixedSupply.into()),
            do_process_instruction(
                mint_to(&program_id, &mint_key, &account2_key, &owner_key, &[], 42).unwrap(),
                vec![&mut mint_account, &mut account2_account, &mut owner_account],
            )
        );
    }

    #[test]
    fn test_burn_dups() {
        let program_id = Pubkey::new_unique();
        let account1_key = Pubkey::new_unique();
        let mut account1_account = SolanaAccount::new(
            account_minimum_balance(),
            Account::get_packed_len(),
            &program_id,
        );
        let account1_info: AccountInfo = (&account1_key, true, &mut account1_account).into();
        let owner_key = Pubkey::new_unique();
        let mut owner_account = SolanaAccount::default();
        let owner_info: AccountInfo = (&owner_key, true, &mut owner_account).into();
        let mint_key = Pubkey::new_unique();
        let mut mint_account =
            SolanaAccount::new(mint_minimum_balance(), Mint::get_packed_len(), &program_id);
        let mint_info: AccountInfo = (&mint_key, true, &mut mint_account).into();
        let rent_key = rent::id();
        let mut rent_sysvar = rent_sysvar();
        let rent_info: AccountInfo = (&rent_key, false, &mut rent_sysvar).into();
        let mint_id_asset = Option::None;
        let pubkey_swap =  Option::None;

        // create mint
        do_process_instruction_dups(
            initialize_mint(&program_id, &mint_key, &owner_key, None, 2, mint_id_asset, pubkey_swap).unwrap(),
            vec![mint_info.clone(), rent_info.clone()],
        )
        .unwrap();

        // create account
        do_process_instruction_dups(
            initialize_account(&program_id, &account1_key, &mint_key, &account1_key).unwrap(),
            vec![
                account1_info.clone(),
                mint_info.clone(),
                account1_info.clone(),
                rent_info.clone(),
            ],
        )
        .unwrap();

        // mint to account
        do_process_instruction_dups(
            mint_to(&program_id, &mint_key, &account1_key, &owner_key, &[], 1000).unwrap(),
            vec![mint_info.clone(), account1_info.clone(), owner_info.clone()],
        )
        .unwrap();

        // source-owner burn
        do_process_instruction_dups(
            burn(
                &program_id,
                &mint_key,
                &account1_key,
                &account1_key,
                &[],
                500,
            )
            .unwrap(),
            vec![
                account1_info.clone(),
                mint_info.clone(),
                account1_info.clone(),
            ],
        )
        .unwrap();

        // source-owner burn_checked
        do_process_instruction_dups(
            burn_checked(
                &program_id,
                &account1_key,
                &mint_key,
                &account1_key,
                &[],
                500,
                2,
            )
            .unwrap(),
            vec![
                account1_info.clone(),
                mint_info.clone(),
                account1_info.clone(),
            ],
        )
        .unwrap();

        // mint-owner burn
        do_process_instruction_dups(
            mint_to(&program_id, &mint_key, &account1_key, &owner_key, &[], 1000).unwrap(),
            vec![mint_info.clone(), account1_info.clone(), owner_info.clone()],
        )
        .unwrap();
        let mut account = Account::unpack_unchecked(&account1_info.data.borrow()).unwrap();
        account.owner = mint_key;
        Account::pack(account, &mut account1_info.data.borrow_mut()).unwrap();
        do_process_instruction_dups(
            burn(&program_id, &account1_key, &mint_key, &mint_key, &[], 500).unwrap(),
            vec![account1_info.clone(), mint_info.clone(), mint_info.clone()],
        )
        .unwrap();

        // mint-owner burn_checked
        do_process_instruction_dups(
            burn_checked(
                &program_id,
                &account1_key,
                &mint_key,
                &mint_key,
                &[],
                500,
                2,
            )
            .unwrap(),
            vec![account1_info.clone(), mint_info.clone(), mint_info.clone()],
        )
        .unwrap();

        // source-delegate burn
        do_process_instruction_dups(
            mint_to(&program_id, &mint_key, &account1_key, &owner_key, &[], 1000).unwrap(),
            vec![mint_info.clone(), account1_info.clone(), owner_info.clone()],
        )
        .unwrap();
        let mut account = Account::unpack_unchecked(&account1_info.data.borrow()).unwrap();
        account.delegated_amount = 1000;
        account.delegate = COption::Some(account1_key);
        account.owner = owner_key;
        Account::pack(account, &mut account1_info.data.borrow_mut()).unwrap();
        do_process_instruction_dups(
            burn(
                &program_id,
                &account1_key,
                &mint_key,
                &account1_key,
                &[],
                500,
            )
            .unwrap(),
            vec![
                account1_info.clone(),
                mint_info.clone(),
                account1_info.clone(),
            ],
        )
        .unwrap();

        // source-delegate burn_checked
        do_process_instruction_dups(
            burn_checked(
                &program_id,
                &account1_key,
                &mint_key,
                &account1_key,
                &[],
                500,
                2,
            )
            .unwrap(),
            vec![
                account1_info.clone(),
                mint_info.clone(),
                account1_info.clone(),
            ],
        )
        .unwrap();

        // mint-delegate burn
        do_process_instruction_dups(
            mint_to(&program_id, &mint_key, &account1_key, &owner_key, &[], 1000).unwrap(),
            vec![mint_info.clone(), account1_info.clone(), owner_info.clone()],
        )
        .unwrap();
        let mut account = Account::unpack_unchecked(&account1_info.data.borrow()).unwrap();
        account.delegated_amount = 1000;
        account.delegate = COption::Some(mint_key);
        account.owner = owner_key;
        Account::pack(account, &mut account1_info.data.borrow_mut()).unwrap();
        do_process_instruction_dups(
            burn(&program_id, &account1_key, &mint_key, &mint_key, &[], 500).unwrap(),
            vec![account1_info.clone(), mint_info.clone(), mint_info.clone()],
        )
        .unwrap();

        // mint-delegate burn_checked
        do_process_instruction_dups(
            burn_checked(
                &program_id,
                &account1_key,
                &mint_key,
                &mint_key,
                &[],
                500,
                2,
            )
            .unwrap(),
            vec![account1_info.clone(), mint_info.clone(), mint_info.clone()],
        )
        .unwrap();
    }

    #[test]
    fn test_burn() {
        let program_id = Pubkey::new_unique();
        let account_key = Pubkey::new_unique();
        let mut account_account = SolanaAccount::new(
            account_minimum_balance(),
            Account::get_packed_len(),
            &program_id,
        );
        let account2_key = Pubkey::new_unique();
        let mut account2_account = SolanaAccount::new(
            account_minimum_balance(),
            Account::get_packed_len(),
            &program_id,
        );
        let account3_key = Pubkey::new_unique();
        let mut account3_account = SolanaAccount::new(
            account_minimum_balance(),
            Account::get_packed_len(),
            &program_id,
        );
        let delegate_key = Pubkey::new_unique();
        let mut delegate_account = SolanaAccount::default();
        let mismatch_key = Pubkey::new_unique();
        let mut mismatch_account = SolanaAccount::new(
            account_minimum_balance(),
            Account::get_packed_len(),
            &program_id,
        );
        let owner_key = Pubkey::new_unique();
        let mut owner_account = SolanaAccount::default();
        let owner2_key = Pubkey::new_unique();
        let mut owner2_account = SolanaAccount::default();
        let mint_key = Pubkey::new_unique();
        let mut mint_account =
            SolanaAccount::new(mint_minimum_balance(), Mint::get_packed_len(), &program_id);
        let mint2_key = Pubkey::new_unique();
        let mut rent_sysvar = rent_sysvar();
        let mint_id_asset = Option::None;
        let pubkey_swap =  Option::None;

        // create new mint
        do_process_instruction(
            initialize_mint(&program_id, &mint_key, &owner_key, None, 2, mint_id_asset, pubkey_swap).unwrap(),
            vec![&mut mint_account, &mut rent_sysvar],
        )
        .unwrap();

        // create account
        do_process_instruction(
            initialize_account(&program_id, &account_key, &mint_key, &owner_key).unwrap(),
            vec![
                &mut account_account,
                &mut mint_account,
                &mut owner_account,
                &mut rent_sysvar,
            ],
        )
        .unwrap();

        // create another account
        do_process_instruction(
            initialize_account(&program_id, &account2_key, &mint_key, &owner_key).unwrap(),
            vec![
                &mut account2_account,
                &mut mint_account,
                &mut owner_account,
                &mut rent_sysvar,
            ],
        )
        .unwrap();

        // create another account
        do_process_instruction(
            initialize_account(&program_id, &account3_key, &mint_key, &owner_key).unwrap(),
            vec![
                &mut account3_account,
                &mut mint_account,
                &mut owner_account,
                &mut rent_sysvar,
            ],
        )
        .unwrap();

        // create mismatch account
        do_process_instruction(
            initialize_account(&program_id, &mismatch_key, &mint_key, &owner_key).unwrap(),
            vec![
                &mut mismatch_account,
                &mut mint_account,
                &mut owner_account,
                &mut rent_sysvar,
            ],
        )
        .unwrap();

        // mint to account
        do_process_instruction(
            mint_to(&program_id, &mint_key, &account_key, &owner_key, &[], 1000).unwrap(),
            vec![&mut mint_account, &mut account_account, &mut owner_account],
        )
        .unwrap();

        // mint to mismatch account and change mint key
        do_process_instruction(
            mint_to(&program_id, &mint_key, &mismatch_key, &owner_key, &[], 1000).unwrap(),
            vec![&mut mint_account, &mut mismatch_account, &mut owner_account],
        )
        .unwrap();
        let mut account = Account::unpack_unchecked(&mismatch_account.data).unwrap();
        account.mint = mint2_key;
        Account::pack(account, &mut mismatch_account.data).unwrap();

        // missing signer
        let mut instruction =
            burn(&program_id, &account_key, &mint_key, &delegate_key, &[], 42).unwrap();
        instruction.accounts[1].is_signer = false;
        assert_eq!(
            Err(TokenError::OwnerMismatch.into()),
            do_process_instruction(
                instruction,
                vec![
                    &mut account_account,
                    &mut mint_account,
                    &mut delegate_account
                ],
            )
        );

        // missing owner
        assert_eq!(
            Err(TokenError::OwnerMismatch.into()),
            do_process_instruction(
                burn(&program_id, &account_key, &mint_key, &owner2_key, &[], 42).unwrap(),
                vec![&mut account_account, &mut mint_account, &mut owner2_account],
            )
        );

        // mint mismatch
        assert_eq!(
            Err(TokenError::MintMismatch.into()),
            do_process_instruction(
                burn(&program_id, &mismatch_key, &mint_key, &owner_key, &[], 42).unwrap(),
                vec![&mut mismatch_account, &mut mint_account, &mut owner_account],
            )
        );

        // burn
        do_process_instruction(
            burn(&program_id, &account_key, &mint_key, &owner_key, &[], 21).unwrap(),
            vec![&mut account_account, &mut mint_account, &mut owner_account],
        )
        .unwrap();

        // burn_checked, with incorrect decimals
        assert_eq!(
            Err(TokenError::MintDecimalsMismatch.into()),
            do_process_instruction(
                burn_checked(&program_id, &account_key, &mint_key, &owner_key, &[], 21, 3).unwrap(),
                vec![&mut account_account, &mut mint_account, &mut owner_account],
            )
        );

        // burn_checked
        do_process_instruction(
            burn_checked(&program_id, &account_key, &mint_key, &owner_key, &[], 21, 2).unwrap(),
            vec![&mut account_account, &mut mint_account, &mut owner_account],
        )
        .unwrap();

        let mint = Mint::unpack_unchecked(&mint_account.data).unwrap();
        assert_eq!(mint.supply, 2000 - 42);
        let account = Account::unpack_unchecked(&account_account.data).unwrap();
        assert_eq!(account.amount, 1000 - 42);

        // insufficient funds
        assert_eq!(
            Err(TokenError::InsufficientFunds.into()),
            do_process_instruction(
                burn(
                    &program_id,
                    &account_key,
                    &mint_key,
                    &owner_key,
                    &[],
                    100_000_000
                )
                .unwrap(),
                vec![&mut account_account, &mut mint_account, &mut owner_account],
            )
        );

        // approve delegate
        do_process_instruction(
            approve(
                &program_id,
                &account_key,
                &delegate_key,
                &owner_key,
                &[],
                84,
            )
            .unwrap(),
            vec![
                &mut account_account,
                &mut delegate_account,
                &mut owner_account,
            ],
        )
        .unwrap();

        // not a delegate of source account
        assert_eq!(
            Err(TokenError::InsufficientFunds.into()),
            do_process_instruction(
                burn(
                    &program_id,
                    &account_key,
                    &mint_key,
                    &owner_key,
                    &[],
                    100_000_000
                )
                .unwrap(),
                vec![&mut account_account, &mut mint_account, &mut owner_account],
            )
        );

        // burn via delegate
        do_process_instruction(
            burn(&program_id, &account_key, &mint_key, &delegate_key, &[], 84).unwrap(),
            vec![
                &mut account_account,
                &mut mint_account,
                &mut delegate_account,
            ],
        )
        .unwrap();

        // match
        let mint = Mint::unpack_unchecked(&mint_account.data).unwrap();
        assert_eq!(mint.supply, 2000 - 42 - 84);
        let account = Account::unpack_unchecked(&account_account.data).unwrap();
        assert_eq!(account.amount, 1000 - 42 - 84);

        // insufficient funds approved via delegate
        assert_eq!(
            Err(TokenError::OwnerMismatch.into()),
            do_process_instruction(
                burn(
                    &program_id,
                    &account_key,
                    &mint_key,
                    &delegate_key,
                    &[],
                    100
                )
                .unwrap(),
                vec![
                    &mut account_account,
                    &mut mint_account,
                    &mut delegate_account
                ],
            )
        );
    }

    #[test]
    fn test_multisig() {
        let program_id = Pubkey::new_unique();
        let mint_key = Pubkey::new_unique();
        let mut mint_account =
            SolanaAccount::new(mint_minimum_balance(), Mint::get_packed_len(), &program_id);
        let account_key = Pubkey::new_unique();
        let mut account = SolanaAccount::new(
            account_minimum_balance(),
            Account::get_packed_len(),
            &program_id,
        );
        let account2_key = Pubkey::new_unique();
        let mut account2_account = SolanaAccount::new(
            account_minimum_balance(),
            Account::get_packed_len(),
            &program_id,
        );
        let owner_key = Pubkey::new_unique();
        let mut owner_account = SolanaAccount::default();
        let multisig_key = Pubkey::new_unique();
        let mut multisig_account = SolanaAccount::new(42, Multisig::get_packed_len(), &program_id);
        let multisig_delegate_key = Pubkey::new_unique();
        let mut multisig_delegate_account = SolanaAccount::new(
            multisig_minimum_balance(),
            Multisig::get_packed_len(),
            &program_id,
        );
        let signer_keys = vec![Pubkey::new_unique(); MAX_SIGNERS];
        let signer_key_refs: Vec<&Pubkey> = signer_keys.iter().collect();
        let mut signer_accounts = vec![SolanaAccount::new(0, 0, &program_id); MAX_SIGNERS];
        let mut rent_sysvar = rent_sysvar();

        // multisig is not rent exempt
        let account_info_iter = &mut signer_accounts.iter_mut();
        assert_eq!(
            Err(TokenError::NotRentExempt.into()),
            do_process_instruction(
                initialize_multisig(&program_id, &multisig_key, &[&signer_keys[0]], 1).unwrap(),
                vec![
                    &mut multisig_account,
                    &mut rent_sysvar,
                    &mut account_info_iter.next().unwrap(),
                ],
            )
        );

        multisig_account.lamports = multisig_minimum_balance();

        // single signer
        let account_info_iter = &mut signer_accounts.iter_mut();
        do_process_instruction(
            initialize_multisig(&program_id, &multisig_key, &[&signer_keys[0]], 1).unwrap(),
            vec![
                &mut multisig_account,
                &mut rent_sysvar,
                &mut account_info_iter.next().unwrap(),
            ],
        )
        .unwrap();

        // multiple signer
        let account_info_iter = &mut signer_accounts.iter_mut();
        do_process_instruction(
            initialize_multisig(
                &program_id,
                &multisig_delegate_key,
                &signer_key_refs,
                MAX_SIGNERS as u8,
            )
            .unwrap(),
            vec![
                &mut multisig_delegate_account,
                &mut rent_sysvar,
                &mut account_info_iter.next().unwrap(),
                &mut account_info_iter.next().unwrap(),
                &mut account_info_iter.next().unwrap(),
                &mut account_info_iter.next().unwrap(),
                &mut account_info_iter.next().unwrap(),
                &mut account_info_iter.next().unwrap(),
                &mut account_info_iter.next().unwrap(),
                &mut account_info_iter.next().unwrap(),
                &mut account_info_iter.next().unwrap(),
                &mut account_info_iter.next().unwrap(),
                &mut account_info_iter.next().unwrap(),
            ],
        )
        .unwrap();

        let mint_id_asset = Option::None;
        let pubkey_swap =  Option::None;
        // create new mint with multisig owner
        do_process_instruction(
            initialize_mint(&program_id, &mint_key, &multisig_key, None, 2, mint_id_asset, pubkey_swap).unwrap(),
            vec![&mut mint_account, &mut rent_sysvar],
        )
        .unwrap();

        // create account with multisig owner
        do_process_instruction(
            initialize_account(&program_id, &account_key, &mint_key, &multisig_key).unwrap(),
            vec![
                &mut account,
                &mut mint_account,
                &mut multisig_account,
                &mut rent_sysvar,
            ],
        )
        .unwrap();

        // create another account with multisig owner
        do_process_instruction(
            initialize_account(
                &program_id,
                &account2_key,
                &mint_key,
                &multisig_delegate_key,
            )
            .unwrap(),
            vec![
                &mut account2_account,
                &mut mint_account,
                &mut multisig_account,
                &mut rent_sysvar,
            ],
        )
        .unwrap();

        // mint to account
        let account_info_iter = &mut signer_accounts.iter_mut();
        do_process_instruction(
            mint_to(
                &program_id,
                &mint_key,
                &account_key,
                &multisig_key,
                &[&signer_keys[0]],
                1000,
            )
            .unwrap(),
            vec![
                &mut mint_account,
                &mut account,
                &mut multisig_account,
                &mut account_info_iter.next().unwrap(),
            ],
        )
        .unwrap();

        // approve
        let account_info_iter = &mut signer_accounts.iter_mut();
        do_process_instruction(
            approve(
                &program_id,
                &account_key,
                &multisig_delegate_key,
                &multisig_key,
                &[&signer_keys[0]],
                100,
            )
            .unwrap(),
            vec![
                &mut account,
                &mut multisig_delegate_account,
                &mut multisig_account,
                &mut account_info_iter.next().unwrap(),
            ],
        )
        .unwrap();

        // transfer
        let account_info_iter = &mut signer_accounts.iter_mut();
        do_process_instruction(
            transfer(
                &program_id,
                &account_key,
                &account2_key,
                &multisig_key,
                &[&signer_keys[0]],
                42,
            )
            .unwrap(),
            vec![
                &mut account,
                &mut account2_account,
                &mut multisig_account,
                &mut account_info_iter.next().unwrap(),
            ],
        )
        .unwrap();

        // transfer via delegate
        let account_info_iter = &mut signer_accounts.iter_mut();
        do_process_instruction(
            transfer(
                &program_id,
                &account_key,
                &account2_key,
                &multisig_delegate_key,
                &signer_key_refs,
                42,
            )
            .unwrap(),
            vec![
                &mut account,
                &mut account2_account,
                &mut multisig_delegate_account,
                &mut account_info_iter.next().unwrap(),
                &mut account_info_iter.next().unwrap(),
                &mut account_info_iter.next().unwrap(),
                &mut account_info_iter.next().unwrap(),
                &mut account_info_iter.next().unwrap(),
                &mut account_info_iter.next().unwrap(),
                &mut account_info_iter.next().unwrap(),
                &mut account_info_iter.next().unwrap(),
                &mut account_info_iter.next().unwrap(),
                &mut account_info_iter.next().unwrap(),
                &mut account_info_iter.next().unwrap(),
            ],
        )
        .unwrap();

        // mint to
        let account_info_iter = &mut signer_accounts.iter_mut();
        do_process_instruction(
            mint_to(
                &program_id,
                &mint_key,
                &account2_key,
                &multisig_key,
                &[&signer_keys[0]],
                42,
            )
            .unwrap(),
            vec![
                &mut mint_account,
                &mut account2_account,
                &mut multisig_account,
                &mut account_info_iter.next().unwrap(),
            ],
        )
        .unwrap();

        // burn
        let account_info_iter = &mut signer_accounts.iter_mut();
        do_process_instruction(
            burn(
                &program_id,
                &account_key,
                &mint_key,
                &multisig_key,
                &[&signer_keys[0]],
                42,
            )
            .unwrap(),
            vec![
                &mut account,
                &mut mint_account,
                &mut multisig_account,
                &mut account_info_iter.next().unwrap(),
            ],
        )
        .unwrap();

        // burn via delegate
        let account_info_iter = &mut signer_accounts.iter_mut();
        do_process_instruction(
            burn(
                &program_id,
                &account_key,
                &mint_key,
                &multisig_delegate_key,
                &signer_key_refs,
                42,
            )
            .unwrap(),
            vec![
                &mut account,
                &mut mint_account,
                &mut multisig_delegate_account,
                &mut account_info_iter.next().unwrap(),
                &mut account_info_iter.next().unwrap(),
                &mut account_info_iter.next().unwrap(),
                &mut account_info_iter.next().unwrap(),
                &mut account_info_iter.next().unwrap(),
                &mut account_info_iter.next().unwrap(),
                &mut account_info_iter.next().unwrap(),
                &mut account_info_iter.next().unwrap(),
                &mut account_info_iter.next().unwrap(),
                &mut account_info_iter.next().unwrap(),
                &mut account_info_iter.next().unwrap(),
            ],
        )
        .unwrap();

        // freeze account
        let account3_key = Pubkey::new_unique();
        let mut account3_account = SolanaAccount::new(
            account_minimum_balance(),
            Account::get_packed_len(),
            &program_id,
        );
        let mint2_key = Pubkey::new_unique();
        let mut mint2_account =
            SolanaAccount::new(mint_minimum_balance(), Mint::get_packed_len(), &program_id);
        let mint_id_asset = Option::None;
        let pubkey_swap =  Option::None;
        do_process_instruction(
            initialize_mint(
                &program_id,
                &mint2_key,
                &multisig_key,
                Some(&multisig_key),
                2,
                mint_id_asset,
                pubkey_swap
            )
            .unwrap(),
            vec![&mut mint2_account, &mut rent_sysvar],
        )
        .unwrap();
        do_process_instruction(
            initialize_account(&program_id, &account3_key, &mint2_key, &owner_key).unwrap(),
            vec![
                &mut account3_account,
                &mut mint2_account,
                &mut owner_account,
                &mut rent_sysvar,
            ],
        )
        .unwrap();
        let account_info_iter = &mut signer_accounts.iter_mut();
        do_process_instruction(
            mint_to(
                &program_id,
                &mint2_key,
                &account3_key,
                &multisig_key,
                &[&signer_keys[0]],
                1000,
            )
            .unwrap(),
            vec![
                &mut mint2_account,
                &mut account3_account,
                &mut multisig_account,
                &mut account_info_iter.next().unwrap(),
            ],
        )
        .unwrap();
        let account_info_iter = &mut signer_accounts.iter_mut();
        do_process_instruction(
            freeze_account(
                &program_id,
                &account3_key,
                &mint2_key,
                &multisig_key,
                &[&signer_keys[0]],
            )
            .unwrap(),
            vec![
                &mut account3_account,
                &mut mint2_account,
                &mut multisig_account,
                &mut account_info_iter.next().unwrap(),
            ],
        )
        .unwrap();

        // do SetAuthority on mint
        let account_info_iter = &mut signer_accounts.iter_mut();
        do_process_instruction(
            set_authority(
                &program_id,
                &mint_key,
                Some(&owner_key),
                AuthorityType::MintTokens,
                &multisig_key,
                &[&signer_keys[0]],
            )
            .unwrap(),
            vec![
                &mut mint_account,
                &mut multisig_account,
                &mut account_info_iter.next().unwrap(),
            ],
        )
        .unwrap();

        // do SetAuthority on account
        let account_info_iter = &mut signer_accounts.iter_mut();
        do_process_instruction(
            set_authority(
                &program_id,
                &account_key,
                Some(&owner_key),
                AuthorityType::AccountOwner,
                &multisig_key,
                &[&signer_keys[0]],
            )
            .unwrap(),
            vec![
                &mut account,
                &mut multisig_account,
                &mut account_info_iter.next().unwrap(),
            ],
        )
        .unwrap();
    }

    #[test]
    fn test_validate_owner() {
        let program_id = Pubkey::new_unique();
        let owner_key = Pubkey::new_unique();
        let mut signer_keys = [Pubkey::default(); MAX_SIGNERS];
        for signer_key in signer_keys.iter_mut().take(MAX_SIGNERS) {
            *signer_key = Pubkey::new_unique();
        }
        let mut signer_lamports = 0;
        let mut signer_data = vec![];
        let mut signers = vec![
            AccountInfo::new(
                &owner_key,
                true,
                false,
                &mut signer_lamports,
                &mut signer_data,
                &program_id,
                false,
                Epoch::default(),
            );
            MAX_SIGNERS + 1
        ];
        for (signer, key) in signers.iter_mut().zip(&signer_keys) {
            signer.key = key;
        }
        let mut lamports = 0;
        let mut data = vec![0; Multisig::get_packed_len()];
        let mut multisig = Multisig::unpack_unchecked(&data).unwrap();
        multisig.m = MAX_SIGNERS as u8;
        multisig.n = MAX_SIGNERS as u8;
        multisig.signers = signer_keys;
        multisig.is_initialized = true;
        Multisig::pack(multisig, &mut data).unwrap();
        let owner_account_info = AccountInfo::new(
            &owner_key,
            false,
            false,
            &mut lamports,
            &mut data,
            &program_id,
            false,
            Epoch::default(),
        );

        // full 11 of 11
        Processor::validate_owner(&program_id, &owner_key, &owner_account_info, &signers).unwrap();

        // 1 of 11
        {
            let mut multisig =
                Multisig::unpack_unchecked(&owner_account_info.data.borrow()).unwrap();
            multisig.m = 1;
            Multisig::pack(multisig, &mut owner_account_info.data.borrow_mut()).unwrap();
        }
        Processor::validate_owner(&program_id, &owner_key, &owner_account_info, &signers).unwrap();

        // 2:1
        {
            let mut multisig =
                Multisig::unpack_unchecked(&owner_account_info.data.borrow()).unwrap();
            multisig.m = 2;
            multisig.n = 1;
            Multisig::pack(multisig, &mut owner_account_info.data.borrow_mut()).unwrap();
        }
        assert_eq!(
            Err(ProgramError::MissingRequiredSignature),
            Processor::validate_owner(&program_id, &owner_key, &owner_account_info, &signers)
        );

        // 0:11
        {
            let mut multisig =
                Multisig::unpack_unchecked(&owner_account_info.data.borrow()).unwrap();
            multisig.m = 0;
            multisig.n = 11;
            Multisig::pack(multisig, &mut owner_account_info.data.borrow_mut()).unwrap();
        }
        Processor::validate_owner(&program_id, &owner_key, &owner_account_info, &signers).unwrap();

        // 2:11 but 0 provided
        {
            let mut multisig =
                Multisig::unpack_unchecked(&owner_account_info.data.borrow()).unwrap();
            multisig.m = 2;
            multisig.n = 11;
            Multisig::pack(multisig, &mut owner_account_info.data.borrow_mut()).unwrap();
        }
        assert_eq!(
            Err(ProgramError::MissingRequiredSignature),
            Processor::validate_owner(&program_id, &owner_key, &owner_account_info, &[])
        );
        // 2:11 but 1 provided
        {
            let mut multisig =
                Multisig::unpack_unchecked(&owner_account_info.data.borrow()).unwrap();
            multisig.m = 2;
            multisig.n = 11;
            Multisig::pack(multisig, &mut owner_account_info.data.borrow_mut()).unwrap();
        }
        assert_eq!(
            Err(ProgramError::MissingRequiredSignature),
            Processor::validate_owner(&program_id, &owner_key, &owner_account_info, &signers[0..1])
        );

        // 2:11, 2 from middle provided
        {
            let mut multisig =
                Multisig::unpack_unchecked(&owner_account_info.data.borrow()).unwrap();
            multisig.m = 2;
            multisig.n = 11;
            Multisig::pack(multisig, &mut owner_account_info.data.borrow_mut()).unwrap();
        }
        Processor::validate_owner(&program_id, &owner_key, &owner_account_info, &signers[5..7])
            .unwrap();

        // 11:11, one is not a signer
        {
            let mut multisig =
                Multisig::unpack_unchecked(&owner_account_info.data.borrow()).unwrap();
            multisig.m = 11;
            multisig.n = 11;
            Multisig::pack(multisig, &mut owner_account_info.data.borrow_mut()).unwrap();
        }
        signers[5].is_signer = false;
        assert_eq!(
            Err(ProgramError::MissingRequiredSignature),
            Processor::validate_owner(&program_id, &owner_key, &owner_account_info, &signers)
        );
        signers[5].is_signer = true;

        // 11:11, single signer signs multiple times
        {
            let mut signer_lamports = 0;
            let mut signer_data = vec![];
            let signers = vec![
                AccountInfo::new(
                    &signer_keys[5],
                    true,
                    false,
                    &mut signer_lamports,
                    &mut signer_data,
                    &program_id,
                    false,
                    Epoch::default(),
                );
                MAX_SIGNERS + 1
            ];
            let mut multisig =
                Multisig::unpack_unchecked(&owner_account_info.data.borrow()).unwrap();
            multisig.m = 11;
            multisig.n = 11;
            Multisig::pack(multisig, &mut owner_account_info.data.borrow_mut()).unwrap();
            assert_eq!(
                Err(ProgramError::MissingRequiredSignature),
                Processor::validate_owner(&program_id, &owner_key, &owner_account_info, &signers)
            );
        }
    }

    #[test]
 
    fn test_close_account_dups() {
        let program_id = Pubkey::new_unique();
        let account1_key = Pubkey::new_unique();
        let mut account1_account = SolanaAccount::new(
            account_minimum_balance(),
            Account::get_packed_len(),
            &program_id,
        );
        let account1_info: AccountInfo = (&account1_key, true, &mut account1_account).into();
        let account2_key = Pubkey::new_unique();
        let mut account2_account = SolanaAccount::new(
            account_minimum_balance(),
            Account::get_packed_len(),
            &program_id,
        );
        let account2_info: AccountInfo = (&account2_key, true, &mut account2_account).into();
        let owner_key = Pubkey::new_unique();
        let mint_key = Pubkey::new_unique();
        let mut mint_account =
            SolanaAccount::new(mint_minimum_balance(), Mint::get_packed_len(), &program_id);
        let mint_info: AccountInfo = (&mint_key, false, &mut mint_account).into();
        let rent_key = rent::id();
        let mut rent_sysvar = rent_sysvar();
        let rent_info: AccountInfo = (&rent_key, false, &mut rent_sysvar).into();
        let mint_id_asset = Option::None;
        let pubkey_swap =  Option::None;
        // create mint
        do_process_instruction_dups(
            initialize_mint(&program_id, &mint_key, &owner_key, None, 2, mint_id_asset, pubkey_swap).unwrap(),
            vec![mint_info.clone(), rent_info.clone()],
        )
        .unwrap();

        // create account
        do_process_instruction_dups(
            initialize_account(&program_id, &account1_key, &mint_key, &account1_key).unwrap(),
            vec![
                account1_info.clone(),
                mint_info.clone(),
                account1_info.clone(),
                rent_info.clone(),
            ],
        )
        .unwrap();

        // source-owner close
        do_process_instruction_dups(
            close_account(
                &program_id,
                &account1_key,
                &account2_key,
                &account1_key,
                &[],
            )
            .unwrap(),
            vec![
                account1_info.clone(),
                account2_info.clone(),
                account1_info.clone(),
            ],
        )
        .unwrap();

        // source-close-authority close
        let mut account = Account::unpack_unchecked(&account1_info.data.borrow()).unwrap();
        account.close_authority = COption::Some(account1_key);
        account.owner = owner_key;
        Account::pack(account, &mut account1_info.data.borrow_mut()).unwrap();
        do_process_instruction_dups(
            close_account(
                &program_id,
                &account1_key,
                &account2_key,
                &account1_key,
                &[],
            )
            .unwrap(),
            vec![
                account1_info.clone(),
                account2_info.clone(),
                account1_info.clone(),
            ],
        )
        .unwrap();
    }

    #[test]
 
    fn test_close_account() {
        let program_id = Pubkey::new_unique();
        let mint_key = Pubkey::new_unique();
        let mut mint_account =
            SolanaAccount::new(mint_minimum_balance(), Mint::get_packed_len(), &program_id);
        let account_key = Pubkey::new_unique();
        let mut account_account = SolanaAccount::new(
            account_minimum_balance(),
            Account::get_packed_len(),
            &program_id,
        );
        let account2_key = Pubkey::new_unique();
        let mut account2_account = SolanaAccount::new(
            account_minimum_balance() + 42,
            Account::get_packed_len(),
            &program_id,
        );
        let account3_key = Pubkey::new_unique();
        let mut account3_account = SolanaAccount::new(
            account_minimum_balance(),
            Account::get_packed_len(),
            &program_id,
        );
        let owner_key = Pubkey::new_unique();
        let mut owner_account = SolanaAccount::default();
        let owner2_key = Pubkey::new_unique();
        let mut owner2_account = SolanaAccount::default();
        let mut rent_sysvar = rent_sysvar();
        let mint_id_asset = Option::None;
        let pubkey_swap =  Option::None;
        // uninitialized
        assert_eq!(
            Err(ProgramError::UninitializedAccount),
            do_process_instruction(
                close_account(&program_id, &account_key, &account3_key, &owner2_key, &[]).unwrap(),
                vec![
                    &mut account_account,
                    &mut account3_account,
                    &mut owner2_account,
                ],
            )
        );

        // initialize and mint to non-native account
        do_process_instruction(
            initialize_mint(&program_id, &mint_key, &owner_key, None, 2, mint_id_asset, pubkey_swap).unwrap(),
            vec![&mut mint_account, &mut rent_sysvar],
        )
        .unwrap();
        do_process_instruction(
            initialize_account(&program_id, &account_key, &mint_key, &owner_key).unwrap(),
            vec![
                &mut account_account,
                &mut mint_account,
                &mut owner_account,
                &mut rent_sysvar,
            ],
        )
        .unwrap();
        do_process_instruction(
            mint_to(&program_id, &mint_key, &account_key, &owner_key, &[], 42).unwrap(),
            vec![
                &mut mint_account,
                &mut account_account,
                &mut owner_account,
                &mut rent_sysvar,
            ],
        )
        .unwrap();
        let account = Account::unpack_unchecked(&account_account.data).unwrap();
        assert_eq!(account.amount, 42);

        // initialize native account
        do_process_instruction(
            initialize_account(
                &program_id,
                &account2_key,
                &crate::native_mint::id(),
                &owner_key,
            )
            .unwrap(),
            vec![
                &mut account2_account,
                &mut mint_account,
                &mut owner_account,
                &mut rent_sysvar,
            ],
        )
        .unwrap();
        let account = Account::unpack_unchecked(&account2_account.data).unwrap();
        assert!(account.is_native());
        assert_eq!(account.amount, 42);

        // close non-native account with balance
        assert_eq!(
            Err(TokenError::NonNativeHasBalance.into()),
            do_process_instruction(
                close_account(&program_id, &account_key, &account3_key, &owner_key, &[]).unwrap(),
                vec![
                    &mut account_account,
                    &mut account3_account,
                    &mut owner_account,
                ],
            )
        );
        assert_eq!(account_account.lamports, account_minimum_balance());

        // empty account
        do_process_instruction(
            burn(&program_id, &account_key, &mint_key, &owner_key, &[], 42).unwrap(),
            vec![&mut account_account, &mut mint_account, &mut owner_account],
        )
        .unwrap();

        // wrong owner
        assert_eq!(
            Err(TokenError::OwnerMismatch.into()),
            do_process_instruction(
                close_account(&program_id, &account_key, &account3_key, &owner2_key, &[]).unwrap(),
                vec![
                    &mut account_account,
                    &mut account3_account,
                    &mut owner2_account,
                ],
            )
        );

        // close account
        do_process_instruction(
            close_account(&program_id, &account_key, &account3_key, &owner_key, &[]).unwrap(),
            vec![
                &mut account_account,
                &mut account3_account,
                &mut owner_account,
            ],
        )
        .unwrap();
        assert_eq!(account_account.lamports, 0);
        assert_eq!(account3_account.lamports, 2 * account_minimum_balance());
        let account = Account::unpack_unchecked(&account_account.data).unwrap();
        assert_eq!(account.amount, 0);

        // fund and initialize new non-native account to test close authority
        let account_key = Pubkey::new_unique();
        let mut account_account = SolanaAccount::new(
            account_minimum_balance(),
            Account::get_packed_len(),
            &program_id,
        );
        let owner2_key = Pubkey::new_unique();
        let mut owner2_account = SolanaAccount::new(
            account_minimum_balance(),
            Account::get_packed_len(),
            &program_id,
        );
        do_process_instruction(
            initialize_account(&program_id, &account_key, &mint_key, &owner_key).unwrap(),
            vec![
                &mut account_account,
                &mut mint_account,
                &mut owner_account,
                &mut rent_sysvar,
            ],
        )
        .unwrap();
        account_account.lamports = 2;

        do_process_instruction(
            set_authority(
                &program_id,
                &account_key,
                Some(&owner2_key),
                AuthorityType::CloseAccount,
                &owner_key,
                &[],
            )
            .unwrap(),
            vec![&mut account_account, &mut owner_account],
        )
        .unwrap();

        // account owner cannot authorize close if close_authority is set
        assert_eq!(
            Err(TokenError::OwnerMismatch.into()),
            do_process_instruction(
                close_account(&program_id, &account_key, &account3_key, &owner_key, &[]).unwrap(),
                vec![
                    &mut account_account,
                    &mut account3_account,
                    &mut owner_account,
                ],
            )
        );

        // close non-native account with close_authority
        do_process_instruction(
            close_account(&program_id, &account_key, &account3_key, &owner2_key, &[]).unwrap(),
            vec![
                &mut account_account,
                &mut account3_account,
                &mut owner2_account,
            ],
        )
        .unwrap();
        assert_eq!(account_account.lamports, 0);
        assert_eq!(account3_account.lamports, 2 * account_minimum_balance() + 2);
        let account = Account::unpack_unchecked(&account_account.data).unwrap();
        assert_eq!(account.amount, 0);

        // close native account
        do_process_instruction(
            close_account(&program_id, &account2_key, &account3_key, &owner_key, &[]).unwrap(),
            vec![
                &mut account2_account,
                &mut account3_account,
                &mut owner_account,
            ],
        )
        .unwrap();
        let account = Account::unpack_unchecked(&account2_account.data).unwrap();
        assert!(account.is_native());
        assert_eq!(account_account.lamports, 0);
        assert_eq!(account.amount, 0);
        assert_eq!(
            account3_account.lamports,
            3 * account_minimum_balance() + 2 + 42
        );
    }

   #[test]
    fn test_native_token() {
        let program_id = Pubkey::new_unique();
        let mut mint_account =
            SolanaAccount::new(mint_minimum_balance(), Mint::get_packed_len(), &program_id);
        let account_key = Pubkey::new_unique();
        let mut account_account = SolanaAccount::new(
            account_minimum_balance() + 40,
            Account::get_packed_len(),
            &program_id,
        );
        let account2_key = Pubkey::new_unique();
        let mut account2_account = SolanaAccount::new(
            account_minimum_balance(),
            Account::get_packed_len(),
            &program_id,
        );
        let account3_key = Pubkey::new_unique();
        let mut account3_account = SolanaAccount::new(account_minimum_balance(), 0, &program_id);
        let owner_key = Pubkey::new_unique();
        let mut owner_account = SolanaAccount::default();
        let mut rent_sysvar = rent_sysvar();

        // initialize native account
        do_process_instruction(
            initialize_account(
                &program_id,
                &account_key,
                &crate::native_mint::id(),
                &owner_key,
            )
            .unwrap(),
            vec![
                &mut account_account,
                &mut mint_account,
                &mut owner_account,
                &mut rent_sysvar,
            ],
        )
        .unwrap();
        let account = Account::unpack_unchecked(&account_account.data).unwrap();
        assert!(account.is_native());
        assert_eq!(account.amount, 40);

        // initialize native account
        do_process_instruction(
            initialize_account(
                &program_id,
                &account2_key,
                &crate::native_mint::id(),
                &owner_key,
            )
            .unwrap(),
            vec![
                &mut account2_account,
                &mut mint_account,
                &mut owner_account,
                &mut rent_sysvar,
            ],
        )
        .unwrap();
        let account = Account::unpack_unchecked(&account2_account.data).unwrap();
        assert!(account.is_native());
        assert_eq!(account.amount, 0);

        // mint_to unsupported
        assert_eq!(
            Err(TokenError::NativeNotSupported.into()),
            do_process_instruction(
                mint_to(
                    &program_id,
                    &crate::native_mint::id(),
                    &account_key,
                    &owner_key,
                    &[],
                    42
                )
                .unwrap(),
                vec![&mut mint_account, &mut account_account, &mut owner_account],
            )
        );

        // burn unsupported
        let bogus_mint_key = Pubkey::new_unique();
        let mut bogus_mint_account =
            SolanaAccount::new(mint_minimum_balance(), Mint::get_packed_len(), &program_id);
        let mint_id_asset = Option::None;
        let pubkey_swap =  Option::None;
        do_process_instruction(
            initialize_mint(&program_id, &bogus_mint_key, &owner_key, None, 2, mint_id_asset, pubkey_swap).unwrap(),
            vec![&mut bogus_mint_account, &mut rent_sysvar],
        )
        .unwrap();

        assert_eq!(
            Err(TokenError::NativeNotSupported.into()),
            do_process_instruction(
                burn(
                    &program_id,
                    &account_key,
                    &bogus_mint_key,
                    &owner_key,
                    &[],
                    42
                )
                .unwrap(),
                vec![
                    &mut account_account,
                    &mut bogus_mint_account,
                    &mut owner_account
                ],
            )
        );

        // ensure can't transfer below rent-exempt reserve
        assert_eq!(
            Err(TokenError::InsufficientFunds.into()),
            do_process_instruction(
                transfer(
                    &program_id,
                    &account_key,
                    &account2_key,
                    &owner_key,
                    &[],
                    50,
                )
                .unwrap(),
                vec![
                    &mut account_account,
                    &mut account2_account,
                    &mut owner_account,
                ],
            )
        );

        // transfer between native accounts
        do_process_instruction(
            transfer(
                &program_id,
                &account_key,
                &account2_key,
                &owner_key,
                &[],
                40,
            )
            .unwrap(),
            vec![
                &mut account_account,
                &mut account2_account,
                &mut owner_account,
            ],
        )
        .unwrap();
        assert_eq!(account_account.lamports, account_minimum_balance());
        let account = Account::unpack_unchecked(&account_account.data).unwrap();
        assert!(account.is_native());
        assert_eq!(account.amount, 0);
        assert_eq!(account2_account.lamports, account_minimum_balance() + 40);
        let account = Account::unpack_unchecked(&account2_account.data).unwrap();
        assert!(account.is_native());
        assert_eq!(account.amount, 40);

        // close native account
        do_process_instruction(
            close_account(&program_id, &account_key, &account3_key, &owner_key, &[]).unwrap(),
            vec![
                &mut account_account,
                &mut account3_account,
                &mut owner_account,
            ],
        )
        .unwrap();
        assert_eq!(account_account.lamports, 0);
        assert_eq!(account3_account.lamports, 2 * account_minimum_balance());
        let account = Account::unpack_unchecked(&account_account.data).unwrap();
        assert!(account.is_native());
        assert_eq!(account.amount, 0);
    }
/*
   #[test]
    fn test_overflow() {
        let program_id = Pubkey::new_unique();
        let account_key = Pubkey::new_unique();
        let mut account_account = SolanaAccount::new(
            account_minimum_balance(),
            Account::get_packed_len(),
            &program_id,
        );
        let account2_key = Pubkey::new_unique();
        let mut account2_account = SolanaAccount::new(
            account_minimum_balance(),
            Account::get_packed_len(),
            &program_id,
        );
        let owner_key = Pubkey::new_unique();
        let mut owner_account = SolanaAccount::default();
        let owner2_key = Pubkey::new_unique();
        let mut owner2_account = SolanaAccount::default();
        let mint_owner_key = Pubkey::new_unique();
        let mut mint_owner_account = SolanaAccount::default();
        let mint_key = Pubkey::new_unique();
        let mut mint_account =
            SolanaAccount::new(mint_minimum_balance(), Mint::get_packed_len(), &program_id);
        let mut rent_sysvar = rent_sysvar();
        let mint_id_asset = Option::None;
        let pubkey_swap =  Option::None;

        // create new mint with owner
        do_process_instruction(
            initialize_mint(&program_id, &mint_key, &mint_owner_key, None, 2, mint_id_asset, pubkey_swap).unwrap(),
            vec![&mut mint_account, &mut rent_sysvar],
        )
        .unwrap();

        // create an account
        do_process_instruction(
            initialize_account(&program_id, &account_key, &mint_key, &owner_key).unwrap(),
            vec![
                &mut account_account,
                &mut mint_account,
                &mut owner_account,
                &mut rent_sysvar,
            ],
        )
        .unwrap();

        // create another account
        do_process_instruction(
            initialize_account(&program_id, &account2_key, &mint_key, &owner2_key).unwrap(),
            vec![
                &mut account2_account,
                &mut mint_account,
                &mut owner2_account,
                &mut rent_sysvar,
            ],
        )
        .unwrap();

        // mint the max to an account
        do_process_instruction(
            mint_to(
                &program_id,
                &mint_key,
                &account_key,
                &mint_owner_key,
                &[],
                u64::MAX,
            )
            .unwrap(),
            vec![
                &mut mint_account,
                &mut account_account,
                &mut mint_owner_account,
            ],
        )
        .unwrap();
        let account = Account::unpack_unchecked(&account_account.data).unwrap();
        assert_eq!(account.amount, u64::MAX);

        // attempt to mint one more to account
        assert_eq!(
            Err(TokenError::Overflow.into()),
            do_process_instruction(
                mint_to(
                    &program_id,
                    &mint_key,
                    &account_key,
                    &mint_owner_key,
                    &[],
                    1,
                )
                .unwrap(),
                vec![
                    &mut mint_account,
                    &mut account_account,
                    &mut mint_owner_account,
                ],
            )
        );
        let account = Account::unpack_unchecked(&account_account.data).unwrap();
        assert_eq!(account.amount, u64::MAX);

        // atttempt to mint one more to the other account
        assert_eq!(
            Err(TokenError::Overflow.into()),
            do_process_instruction(
                mint_to(
                    &program_id,
                    &mint_key,
                    &account2_key,
                    &mint_owner_key,
                    &[],
                    1,
                )
                .unwrap(),
                vec![
                    &mut mint_account,
                    &mut account2_account,
                    &mut mint_owner_account,
                ],
            )
        );

        // burn some of the supply
        do_process_instruction(
            burn(&program_id, &account_key, &mint_key, &owner_key, &[], 100).unwrap(),
            vec![&mut account_account, &mut mint_account, &mut owner_account],
        )
        .unwrap();
        let account = Account::unpack_unchecked(&account_account.data).unwrap();
        assert_eq!(account.amount, u64::MAX - 100);

        do_process_instruction(
            mint_to(
                &program_id,
                &mint_key,
                &account_key,
                &mint_owner_key,
                &[],
                100,
            )
            .unwrap(),
            vec![
                &mut mint_account,
                &mut account_account,
                &mut mint_owner_account,
            ],
        )
        .unwrap();
        let account = Account::unpack_unchecked(&account_account.data).unwrap();
        assert_eq!(account.amount, u64::MAX);

        // manipulate account balance to attempt overflow transfer
        let mut account = Account::unpack_unchecked(&account2_account.data).unwrap();
        account.amount = 1;
        Account::pack(account, &mut account2_account.data).unwrap();

        assert_eq!(
            Err(TokenError::Overflow.into()),
            do_process_instruction(
                transfer(
                    &program_id,
                    &account2_key,
                    &account_key,
                    &owner2_key,
                    &[],
                    1,
                )
                .unwrap(),
                vec![
                    &mut account2_account,
                    &mut account_account,
                    &mut owner2_account,
                ],
            )
        );
    }
*/
   #[test]
    fn test_frozen() {
        let program_id = Pubkey::new_unique();
        let account_key = Pubkey::new_unique();
        let mut account_account = SolanaAccount::new(
            account_minimum_balance(),
            Account::get_packed_len(),
            &program_id,
        );
        let account2_key = Pubkey::new_unique();
        let mut account2_account = SolanaAccount::new(
            account_minimum_balance(),
            Account::get_packed_len(),
            &program_id,
        );
        let owner_key = Pubkey::new_unique();
        let mut owner_account = SolanaAccount::default();
        let mint_key = Pubkey::new_unique();
        let mut mint_account =
            SolanaAccount::new(mint_minimum_balance(), Mint::get_packed_len(), &program_id);
        let mut rent_sysvar = rent_sysvar();
        let mint_id_asset = Option::None;
        let pubkey_swap =  Option::None;
        // create new mint and fund first account
        do_process_instruction(
            initialize_mint(&program_id, &mint_key, &owner_key, None, 2, mint_id_asset, pubkey_swap).unwrap(),
            vec![&mut mint_account, &mut rent_sysvar],
        )
        .unwrap();

        // create account
        do_process_instruction(
            initialize_account(&program_id, &account_key, &mint_key, &owner_key).unwrap(),
            vec![
                &mut account_account,
                &mut mint_account,
                &mut owner_account,
                &mut rent_sysvar,
            ],
        )
        .unwrap();

        // create another account
        do_process_instruction(
            initialize_account(&program_id, &account2_key, &mint_key, &owner_key).unwrap(),
            vec![
                &mut account2_account,
                &mut mint_account,
                &mut owner_account,
                &mut rent_sysvar,
            ],
        )
        .unwrap();

        // fund first account
        do_process_instruction(
            mint_to(&program_id, &mint_key, &account_key, &owner_key, &[], 1000).unwrap(),
            vec![&mut mint_account, &mut account_account, &mut owner_account],
        )
        .unwrap();

        // no transfer if either account is frozen
        let mut account = Account::unpack_unchecked(&account2_account.data).unwrap();
        account.state = AccountState::Frozen;
        Account::pack(account, &mut account2_account.data).unwrap();
        assert_eq!(
            Err(TokenError::AccountFrozen.into()),
            do_process_instruction(
                transfer(
                    &program_id,
                    &account_key,
                    &account2_key,
                    &owner_key,
                    &[],
                    500,
                )
                .unwrap(),
                vec![
                    &mut account_account,
                    &mut account2_account,
                    &mut owner_account,
                ],
            )
        );

        let mut account = Account::unpack_unchecked(&account_account.data).unwrap();
        account.state = AccountState::Initialized;
        Account::pack(account, &mut account_account.data).unwrap();
        let mut account = Account::unpack_unchecked(&account2_account.data).unwrap();
        account.state = AccountState::Frozen;
        Account::pack(account, &mut account2_account.data).unwrap();
        assert_eq!(
            Err(TokenError::AccountFrozen.into()),
            do_process_instruction(
                transfer(
                    &program_id,
                    &account_key,
                    &account2_key,
                    &owner_key,
                    &[],
                    500,
                )
                .unwrap(),
                vec![
                    &mut account_account,
                    &mut account2_account,
                    &mut owner_account,
                ],
            )
        );

        // no approve if account is frozen
        let mut account = Account::unpack_unchecked(&account_account.data).unwrap();
        account.state = AccountState::Frozen;
        Account::pack(account, &mut account_account.data).unwrap();
        let delegate_key = Pubkey::new_unique();
        let mut delegate_account = SolanaAccount::default();
        assert_eq!(
            Err(TokenError::AccountFrozen.into()),
            do_process_instruction(
                approve(
                    &program_id,
                    &account_key,
                    &delegate_key,
                    &owner_key,
                    &[],
                    100
                )
                .unwrap(),
                vec![
                    &mut account_account,
                    &mut delegate_account,
                    &mut owner_account,
                ],
            )
        );

        // no revoke if account is frozen
        let mut account = Account::unpack_unchecked(&account_account.data).unwrap();
        account.delegate = COption::Some(delegate_key);
        account.delegated_amount = 100;
        Account::pack(account, &mut account_account.data).unwrap();
        assert_eq!(
            Err(TokenError::AccountFrozen.into()),
            do_process_instruction(
                revoke(&program_id, &account_key, &owner_key, &[]).unwrap(),
                vec![&mut account_account, &mut owner_account],
            )
        );

        // no set authority if account is frozen
        let new_owner_key = Pubkey::new_unique();
        assert_eq!(
            Err(TokenError::AccountFrozen.into()),
            do_process_instruction(
                set_authority(
                    &program_id,
                    &account_key,
                    Some(&new_owner_key),
                    AuthorityType::AccountOwner,
                    &owner_key,
                    &[]
                )
                .unwrap(),
                vec![&mut account_account, &mut owner_account,],
            )
        );

        // no mint_to if destination account is frozen
        assert_eq!(
            Err(TokenError::AccountFrozen.into()),
            do_process_instruction(
                mint_to(&program_id, &mint_key, &account_key, &owner_key, &[], 100).unwrap(),
                vec![&mut mint_account, &mut account_account, &mut owner_account,],
            )
        );

        // no burn if account is frozen
        assert_eq!(
            Err(TokenError::AccountFrozen.into()),
            do_process_instruction(
                burn(&program_id, &account_key, &mint_key, &owner_key, &[], 100).unwrap(),
                vec![&mut account_account, &mut mint_account, &mut owner_account],
            )
        );
    }

   #[test]
    fn test_freeze_thaw_dups() {
        let program_id = Pubkey::new_unique();
        let account1_key = Pubkey::new_unique();
        let mut account1_account = SolanaAccount::new(
            account_minimum_balance(),
            Account::get_packed_len(),
            &program_id,
        );
        let account1_info: AccountInfo = (&account1_key, true, &mut account1_account).into();
        let owner_key = Pubkey::new_unique();
        let mint_key = Pubkey::new_unique();
        let mut mint_account =
            SolanaAccount::new(mint_minimum_balance(), Mint::get_packed_len(), &program_id);
        let mint_info: AccountInfo = (&mint_key, true, &mut mint_account).into();
        let rent_key = rent::id();
        let mut rent_sysvar = rent_sysvar();
        let rent_info: AccountInfo = (&rent_key, false, &mut rent_sysvar).into();

        // create mint
        let mint_id_asset = Option::None;
        let pubkey_swap =  Option::None;
        do_process_instruction_dups(
            initialize_mint(&program_id, &mint_key, &owner_key, Some(&account1_key), 2, mint_id_asset, pubkey_swap).unwrap(),
            vec![mint_info.clone(), rent_info.clone()],
        )
        .unwrap();

        // create account
        do_process_instruction_dups(
            initialize_account(&program_id, &account1_key, &mint_key, &account1_key).unwrap(),
            vec![
                account1_info.clone(),
                mint_info.clone(),
                account1_info.clone(),
                rent_info.clone(),
            ],
        )
        .unwrap();

        // freeze where mint freeze_authority is account
        do_process_instruction_dups(
            freeze_account(&program_id, &account1_key, &mint_key, &account1_key, &[]).unwrap(),
            vec![
                account1_info.clone(),
                mint_info.clone(),
                account1_info.clone(),
            ],
        )
        .unwrap();

        // thaw where mint freeze_authority is account
        let mut account = Account::unpack_unchecked(&account1_info.data.borrow()).unwrap();
        account.state = AccountState::Frozen;
        Account::pack(account, &mut account1_info.data.borrow_mut()).unwrap();
        do_process_instruction_dups(
            thaw_account(&program_id, &account1_key, &mint_key, &account1_key, &[]).unwrap(),
            vec![
                account1_info.clone(),
                mint_info.clone(),
                account1_info.clone(),
            ],
        )
        .unwrap();
    }

   #[test]
    fn test_freeze_account() {
        let program_id = Pubkey::new_unique();
        let account_key = Pubkey::new_unique();
        let mut account_account = SolanaAccount::new(
            account_minimum_balance(),
            Account::get_packed_len(),
            &program_id,
        );
        let account_owner_key = Pubkey::new_unique();
        let mut account_owner_account = SolanaAccount::default();
        let owner_key = Pubkey::new_unique();
        let mut owner_account = SolanaAccount::default();
        let owner2_key = Pubkey::new_unique();
        let mut owner2_account = SolanaAccount::default();
        let mint_key = Pubkey::new_unique();
        let mut mint_account =
            SolanaAccount::new(mint_minimum_balance(), Mint::get_packed_len(), &program_id);
        let mut rent_sysvar = rent_sysvar();
        let mint_id_asset = Option::None;
        let pubkey_swap =  Option::None;

        // create new mint with owner different from account owner
        do_process_instruction(
            initialize_mint(&program_id, &mint_key, &owner_key, None, 2, mint_id_asset, pubkey_swap).unwrap(),
            vec![&mut mint_account, &mut rent_sysvar],
        )
        .unwrap();

        // create account
        do_process_instruction(
            initialize_account(&program_id, &account_key, &mint_key, &account_owner_key).unwrap(),
            vec![
                &mut account_account,
                &mut mint_account,
                &mut account_owner_account,
                &mut rent_sysvar,
            ],
        )
        .unwrap();

        // mint to account
        do_process_instruction(
            mint_to(&program_id, &mint_key, &account_key, &owner_key, &[], 1000).unwrap(),
            vec![&mut mint_account, &mut account_account, &mut owner_account],
        )
        .unwrap();

        // mint cannot freeze
        assert_eq!(
            Err(TokenError::MintCannotFreeze.into()),
            do_process_instruction(
                freeze_account(&program_id, &account_key, &mint_key, &owner_key, &[]).unwrap(),
                vec![&mut account_account, &mut mint_account, &mut owner_account],
            )
        );

        // missing freeze_authority
        let mut mint = Mint::unpack_unchecked(&mint_account.data).unwrap();
        mint.freeze_authority = COption::Some(owner_key);
        Mint::pack(mint, &mut mint_account.data).unwrap();
        assert_eq!(
            Err(TokenError::OwnerMismatch.into()),
            do_process_instruction(
                freeze_account(&program_id, &account_key, &mint_key, &owner2_key, &[]).unwrap(),
                vec![&mut account_account, &mut mint_account, &mut owner2_account],
            )
        );

        // check explicit thaw
        assert_eq!(
            Err(TokenError::InvalidState.into()),
            do_process_instruction(
                thaw_account(&program_id, &account_key, &mint_key, &owner2_key, &[]).unwrap(),
                vec![&mut account_account, &mut mint_account, &mut owner2_account],
            )
        );

        // freeze
        do_process_instruction(
            freeze_account(&program_id, &account_key, &mint_key, &owner_key, &[]).unwrap(),
            vec![&mut account_account, &mut mint_account, &mut owner_account],
        )
        .unwrap();
        let account = Account::unpack_unchecked(&account_account.data).unwrap();
        assert_eq!(account.state, AccountState::Frozen);

        // check explicit freeze
        assert_eq!(
            Err(TokenError::InvalidState.into()),
            do_process_instruction(
                freeze_account(&program_id, &account_key, &mint_key, &owner_key, &[]).unwrap(),
                vec![&mut account_account, &mut mint_account, &mut owner_account],
            )
        );

        // check thaw authority
        assert_eq!(
            Err(TokenError::OwnerMismatch.into()),
            do_process_instruction(
                thaw_account(&program_id, &account_key, &mint_key, &owner2_key, &[]).unwrap(),
                vec![&mut account_account, &mut mint_account, &mut owner2_account],
            )
        );

        // thaw
        do_process_instruction(
            thaw_account(&program_id, &account_key, &mint_key, &owner_key, &[]).unwrap(),
            vec![&mut account_account, &mut mint_account, &mut owner_account],
        )
        .unwrap();
        let account = Account::unpack_unchecked(&account_account.data).unwrap();
        assert_eq!(account.state, AccountState::Initialized);
    }

   #[test]
    fn test_initialize_account2() {
        let program_id = Pubkey::new_unique();
        let account_key = Pubkey::new_unique();
        let mut account_account = SolanaAccount::new(
            account_minimum_balance(),
            Account::get_packed_len(),
            &program_id,
        );
        let mut account2_account = SolanaAccount::new(
            account_minimum_balance(),
            Account::get_packed_len(),
            &program_id,
        );
        let owner_key = Pubkey::new_unique();
        let mut owner_account = SolanaAccount::default();
        let mint_key = Pubkey::new_unique();
        let mut mint_account =
            SolanaAccount::new(mint_minimum_balance(), Mint::get_packed_len(), &program_id);
        let mut rent_sysvar = rent_sysvar();
        let mint_id_asset = Option::None;
        let pubkey_swap =  Option::None;


        // create mint
        do_process_instruction(
            initialize_mint(&program_id, &mint_key, &owner_key, None, 2,mint_id_asset ,pubkey_swap).unwrap(),
            vec![&mut mint_account, &mut rent_sysvar],
        )
        .unwrap();

        do_process_instruction(
            initialize_account(&program_id, &account_key, &mint_key, &owner_key).unwrap(),
            vec![
                &mut account_account,
                &mut mint_account,
                &mut owner_account,
                &mut rent_sysvar,
            ],
        )
        .unwrap();

        do_process_instruction(
            initialize_account2(&program_id, &account_key, &mint_key, &owner_key).unwrap(),
            vec![&mut account2_account, &mut mint_account, &mut rent_sysvar],
        )
        .unwrap();

        assert_eq!(account_account, account2_account);
    }*/
    
}<|MERGE_RESOLUTION|>--- conflicted
+++ resolved
@@ -931,12 +931,8 @@
         // periodAsset10 : u8
     ) -> ProgramResult {
         let accounts_iter = &mut accounts.iter();
-<<<<<<< HEAD
         let portfolioAccount = next_account_info(accounts_iter)?;
         let creatorPortfolio = next_account_info(accounts_iter)?;
-=======
-        let account = next_account_info(accounts_iter)?;
->>>>>>> e4a074c7
         let addressAsset1 = next_account_info(accounts_iter)?;
         let assetToSoldIntoAsset1 = next_account_info(accounts_iter)?;
         let addressAsset2 = next_account_info(accounts_iter)?;
@@ -969,7 +965,6 @@
 
 
 
-<<<<<<< HEAD
         let mut new_portfolio = Portfolio::unpack(&mut portfolioAccount.data.borrow())?;
 
         if new_portfolio.is_initialize == 1 {
@@ -1025,63 +1020,6 @@
         msg!(" ******* creatorAccount portfolio_account {:?} , creator_portfolio : {:?}  ",*portfolioAccount.key , *creatorPortfolio.key );
         msg!(" after unpack initialze portfolio account : {:?} ",portfolioAccount );
        // msg!("after unpack initialze portfolio account date : {:?} ",account.data );
-=======
-        let mut creatorAccount = Portfolio::unpack(&mut account.data.borrow())?;
- 
-            creatorAccount.creatorAccount = *account.key;
-            creatorAccount.owner = *owner.key;
-            creatorAccount.metadataUrl = metaDataUrl;
-            creatorAccount.metadataHash = metaDataHash;
-            creatorAccount.amountAsset1 = amountAsset1;
-            creatorAccount.addressAsset1 = *addressAsset1.key;       
-            creatorAccount.periodAsset1 = periodAsset1;
-            creatorAccount.assetToSoldIntoAsset1 = *assetToSoldIntoAsset1.key; 
-            creatorAccount.amountAsset2 = amountAsset2;
-            creatorAccount.addressAsset2 = *addressAsset2.key;   
-            creatorAccount.periodAsset2 = periodAsset2;
-            creatorAccount.assetToSoldIntoAsset2 = *assetToSoldIntoAsset2.key; 
-            creatorAccount.amountAsset3 = amountAsset3;
-            creatorAccount.addressAsset3 = *addressAsset3.key;
-            creatorAccount.periodAsset3 = periodAsset3;
-            creatorAccount.assetToSoldIntoAsset3 = *assetToSoldIntoAsset3.key; 
-            creatorAccount.amountAsset4 = amountAsset4;
-            creatorAccount.addressAsset4 = *addressAsset4.key;
-            creatorAccount.periodAsset4 = periodAsset4;
-            creatorAccount.assetToSoldIntoAsset4 = *assetToSoldIntoAsset4.key; 
-            creatorAccount.amountAsset5 = amountAsset5;
-            creatorAccount.addressAsset5 = *addressAsset5.key;
-            creatorAccount.periodAsset5 = periodAsset5;
-            creatorAccount.assetToSoldIntoAsset5 = *assetToSoldIntoAsset5.key;
-            creatorAccount.amountAsset6 = amountAsset6;
-            creatorAccount.addressAsset6 = *addressAsset6.key;
-            creatorAccount.periodAsset6 = periodAsset6;
-            creatorAccount.assetToSoldIntoAsset6 = *assetToSoldIntoAsset6.key ;
-            creatorAccount.amountAsset7 = amountAsset7;
-            creatorAccount.addressAsset7 = *addressAsset7.key;
-            creatorAccount.periodAsset7 = periodAsset7;
-            creatorAccount.assetToSoldIntoAsset7 = *assetToSoldIntoAsset7.key;
-            creatorAccount.amountAsset8 = amountAsset8;
-            creatorAccount.addressAsset8 = *addressAsset8.key;
-            creatorAccount.periodAsset8 = periodAsset8;
-            creatorAccount.assetToSoldIntoAsset8 = *assetToSoldIntoAsset8.key;
-            creatorAccount.amountAsset9 = amountAsset9;
-            creatorAccount.addressAsset9 = *addressAsset9.key;
-            creatorAccount.periodAsset9 = periodAsset9;
-            creatorAccount.assetToSoldIntoAsset9 = *assetToSoldIntoAsset9.key;
- 
-
-        
-            msg!(" creatorAccount  ,owner {:?} , amount  {:?}  , period  {:?} ", *owner.key, amountAsset1 , periodAsset1 );
-            msg!(" after unpack account portfolio {:?} , metadatahash : {:?} ", account.key,  metaDataHash   );
-       
-
-
-        Portfolio::pack(creatorAccount, &mut account.data.borrow_mut())?;
-        
-    //    msg!(" ******* creatorAccount owner {:?} , amount : {:?}  , period : {:?} ",creatorAccount.owner , creatorAccount.amountAsset1 , creatorAccount.periodAsset1 );
-    //     msg!(" after unpack initialze portfolio account : {:?} , metadatahash : {:?} ",account ,  creatorAccount.metadataHash );
-         //msg!("after unpack initialze portfolio account date : {:?} ",account.data );
->>>>>>> e4a074c7
         Ok(())
 
     }
@@ -1869,7 +1807,6 @@
     msg!("ici");
     let mut packed = vec![0; Portfolio::get_packed_len()];
     Portfolio::pack(check, &mut packed).unwrap();
-<<<<<<< HEAD
     let expect = vec![1, 1, 1, 1, 1, 1, 1, 1, 1, 1, 1, 1, 1, 1, 1, 1, 1, 1
     , 1, 1, 1, 1, 1, 1, 1, 1, 1, 1, 1, 1, 1, 1, 2, 2, 2, 2, 2, 2, 2, 2, 2
     , 2, 2, 2, 2, 2, 2, 2, 2, 2, 2, 2, 2, 2, 2, 2, 2, 2, 2, 2, 2, 2, 2, 2
@@ -1899,32 +1836,6 @@
     , 8, 4, 9, 9, 9, 9, 9, 9, 9, 9, 9, 9, 9, 9, 9, 9, 9, 9, 9, 9, 9, 9, 9
     , 9, 9, 9, 9, 9, 9, 9, 9, 9, 9, 9, 5, 9, 9, 9, 9, 9, 9, 9, 9, 9, 9, 9
     , 9, 9, 9, 9, 9, 9, 9, 9, 9, 9, 9, 9, 9, 9, 9, 9, 9, 9, 9, 9, 9];
-=======
-    let expect = vec!
-    [1, 1, 1, 1, 1, 1, 1, 1, 1, 1, 1, 1, 1, 1, 1, 1, 1, 1, 1, 1, 1, 1, 1, 1, 1, 1, 1, 1, 1, 1
-    , 1, 1, 2, 2, 2, 2, 2, 2, 2, 2, 2, 2, 2, 2, 2, 2, 2, 2, 2, 2, 2, 2, 2, 2, 2, 2, 2, 2, 2, 2,
-     2, 2, 2, 2, 3, 0, 4, 1, 1, 1, 1, 1, 1, 1, 1, 1, 1, 1, 1, 1, 1, 1, 1, 1, 1, 1, 1, 1, 1, 1,
-      1, 1, 1, 1, 1, 1, 1, 1, 1, 6, 1, 1, 1, 1, 1, 1, 1, 1, 1, 1, 1, 1, 1, 1, 1, 1, 1, 1, 1, 1,
-       1, 1, 1, 1, 1, 1, 1, 1, 1, 1, 1, 1, 4, 2, 2, 2, 2, 2, 2, 2, 2, 2, 2, 2, 2, 2, 2, 2, 2, 2,
-        2, 2, 2, 2, 2, 2, 2, 2, 2, 2, 2, 2, 2, 2, 2, 5, 2, 2, 2, 2, 2, 2, 2, 2, 2, 2, 2, 2, 2,
-         2, 2, 2, 2, 2, 2, 2, 2, 2, 2, 2, 2, 2, 2, 2, 2, 2, 2, 2, 4, 3, 3, 3, 3, 3, 3, 3, 3, 3,
-          3, 3, 3, 3, 3, 3, 3, 3, 3, 3, 3, 3, 3, 3, 3, 3, 3, 3, 3, 3, 3, 3, 3, 5, 3, 3, 3, 3, 3,
-           3, 3, 3, 3, 3, 3, 3, 3, 3, 3, 3, 3, 3, 3, 3, 3, 3, 3, 3, 3, 3, 3, 3, 3, 3, 3, 3, 4, 4,
-            4, 4, 4, 4, 4, 4, 4, 4, 4, 4, 4, 4, 4, 4, 4, 4, 4, 4, 4, 4, 4, 4, 4, 4, 4, 4, 4, 4, 4, 
-            4, 4, 5, 4, 4, 4, 4, 4, 4, 4, 4, 4, 4, 4, 4, 4, 4, 4, 4, 4, 4, 4, 4, 4, 4, 4, 4, 4, 4,
-             4, 4, 4, 4, 4, 4, 4, 5, 5, 5, 5, 5, 5, 5, 5, 5, 5, 5, 5, 5, 5, 5, 5, 5, 5, 5, 5, 5, 5
-             , 5, 5, 5, 5, 5, 5, 5, 5, 5, 5, 5, 5, 5, 5, 5, 5, 5, 5, 5, 5, 5, 5, 5, 5, 5, 5, 5, 5,
-              5, 5, 5, 5, 5, 5, 5, 5, 5, 5, 5, 5, 5, 5, 5, 4, 6, 6, 6, 6, 6, 6, 6, 6, 6, 6, 6, 6, 6,
-               6, 6, 6, 6, 6, 6, 6, 6, 6, 6, 6, 6, 6, 6, 6, 6, 6, 6, 6, 5, 6, 6, 6, 6, 6, 6, 6, 6, 6,
-                6, 6, 6, 6, 6, 6, 6, 6, 6, 6, 6, 6, 6, 6, 6, 6, 6, 6, 6, 6, 6, 6, 6, 4, 7, 7, 7, 7, 7
-                , 7, 7, 7, 7, 7, 7, 7, 7, 7, 7, 7, 7, 7, 7, 7, 7, 7, 7, 7, 7, 7, 7, 7, 7, 7, 7, 7, 6
-                , 7, 7, 7, 7, 7, 7, 7, 7, 7, 7, 7, 7, 7, 7, 7, 7, 7, 7, 7, 7, 7, 7, 7, 7, 7, 7, 7, 7
-                , 7, 7, 7, 7, 4, 8, 8, 8, 8, 8, 8, 8, 8, 8, 8, 8, 8, 8, 8, 8, 8, 8, 8, 8, 8, 8, 8, 8
-                , 8, 8, 8, 8, 8, 8, 8, 8, 8, 5, 8, 8, 8, 8, 8, 8, 8, 8, 8, 8, 8, 8, 8, 8, 8, 8, 8, 8
-                , 8, 8, 8, 8, 8, 8, 8, 8, 8, 8, 8, 8, 8, 8, 4, 9, 9, 9, 9, 9, 9, 9, 9, 9, 9, 9, 9, 9
-                , 9, 9, 9, 9, 9, 9, 9, 9, 9, 9, 9, 9, 9, 9, 9, 9, 9, 9, 9, 5, 9, 9, 9, 9, 9, 9, 9, 9
-                , 9, 9, 9, 9, 9, 9, 9, 9, 9, 9, 9, 9, 9, 9, 9, 9, 9, 9, 9, 9, 9, 9, 9, 9];
->>>>>>> e4a074c7
     msg!("ici packed  , {:?}", packed);
     msg!("ici expect  , {:?}", expect);
     assert_eq!(packed, expect);
