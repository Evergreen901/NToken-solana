--- conflicted
+++ resolved
@@ -1015,7 +1015,6 @@
      * @param owner User account that will own the new portfolio
      * @return Public key of the new empty portfolio
      */
-<<<<<<< HEAD
      async createPortfolio(
       owner: Account,
       metaDataUrl : any,
@@ -1068,7 +1067,6 @@
       );
 
 
-
       const newAccountPortfolio = new Account();
       const transaction = new Transaction();
       transaction.add(
@@ -1080,77 +1078,6 @@
               programId: this.programId,
           }),
       );
-
-
- 
-     //const mintPublicKey = this.publicKey;
-=======
-    async createPortfolio(
-        owner: Account,
-        metaDataUrl: any,
-        metaDataHash: u32,
-        creatorPublicAddress: Account,
-        amountAsset1: number,
-        addressAsset1: pubkey,
-        periodAsset1: number,
-        assetToSoldIntoAsset1: pubkey,
-        amountAsset2: number,
-        addressAsset2: pubkey,
-        periodAsset2: number,
-        assetToSoldIntoAsset2: pubkey,
-        amountAsset3: number,
-        addressAsset3: pubkey,
-        periodAsset3: number,
-        assetToSoldIntoAsset3: pubkey,
-        amountAsset4: number,
-        addressAsset4: pubkey,
-        periodAsset4: number,
-        assetToSoldIntoAsset4: pubkey,
-        amountAsset5: number,
-        addressAsset5: pubkey,
-        periodAsset5: number,
-        assetToSoldIntoAsset5: pubkey,
-        amountAsset6: number,
-        addressAsset6: pubkey,
-        periodAsset6: number,
-        assetToSoldIntoAsset6: pubkey,
-        amountAsset7: number,
-        addressAsset7: pubkey,
-        periodAsset7: number,
-        assetToSoldIntoAsset7: pubkey,
-        amountAsset8: number,
-        addressAsset8: pubkey,
-        periodAsset8: number,
-        assetToSoldIntoAsset8: pubkey,
-        amountAsset9: number,
-        addressAsset9: pubkey,
-        periodAsset9: number,
-        assetToSoldIntoAsset9: pubkey,
-        amountAsset10: number,
-        addressAsset10: pubkey,
-        periodAsset10: number,
-        assetToSoldIntoAsset10: pubkey,
-    ): Promise < Account > {
-        // Allocate memory for the account
-        const balanceNeeded = await nToken.getMinBalanceRentForExemptAccount(
-            this.connection,
-        );
-
-
-
-        const newAccountPortfolio = new Account();
-        const transaction = new Transaction();
->>>>>>> a063093c
-        transaction.add(
-            SystemProgram.createAccount({
-                fromPubkey: this.payer.publicKey,
-                newAccountPubkey: newAccountPortfolio.publicKey,
-                lamports: balanceNeeded,
-                space: PortfolioLayout.span,
-                programId: this.programId,
-            }),
-        );
-
 
 
         //const mintPublicKey = this.publicKey;
