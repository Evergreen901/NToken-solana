/**
 * @flow
 */

import {Buffer} from 'buffer';
import assert from 'assert';
import BN from 'bn.js';
import * as BufferLayout from 'buffer-layout';
import {
  Account,
  PublicKey,
  SystemProgram,
  Transaction,
  TransactionInstruction,
  SYSVAR_RENT_PUBKEY,
} from '@solana/web3.js';
import type {
  Connection,
  Commitment,
  TransactionSignature,
} from '@solana/web3.js';

import * as Layout from './layout';
import {sendAndConfirmTransaction} from './util/send-and-confirm-transaction';

export const TOKEN_PROGRAM_ID: PublicKey = new PublicKey(
  'TokenkegQfeZyiNwAJbNbGKPFXCWuBvf9Ss623VQ5DA',
);

export const ASSOCIATED_TOKEN_PROGRAM_ID: PublicKey = new PublicKey(
  'ATokenGPvbdGVxr1b2hvZbsiqW5xWH25efTNsLJA8knL',
);

const FAILED_TO_FIND_ACCOUNT = 'Failed to find account';
const INVALID_ACCOUNT_OWNER = 'Invalid account owner';
const pubkey_swap="SwaPpA9LAaLfeLi3a68M4DjnLqgtticKg6CnyNwgAC8";
/**
 * Unfortunately, BufferLayout.encode uses an `instanceof` check for `Buffer`
 * which fails when using `publicKey.toBuffer()` directly because the bundled `Buffer`
 * class in `@solana/web3.js` is different from the bundled `Buffer` class in this package
 */
function pubkeyToBuffer(publicKey: PublicKey): typeof Buffer {
  return Buffer.from(publicKey.toBuffer());
}

/**
 * 64-bit value
 */
export class u64 extends BN {
  /**
   * Convert to Buffer representation
   */
  toBuffer(): typeof Buffer {
    const a = super.toArray().reverse();
    const b = Buffer.from(a);
    if (b.length === 8) {
      return b;
    }
    assert(b.length < 8, 'u64 too large');

    const zeroPad = Buffer.alloc(8);
    b.copy(zeroPad);
    return zeroPad;
  }

  /**
   * Construct a u64 from Buffer representation
   */
  static fromBuffer(buffer: typeof Buffer): u64 {
    assert(buffer.length === 8, `Invalid buffer length: ${buffer.length}`);
    return new u64(
      [...buffer]
        .reverse()
        .map(i => `00${i.toString(16)}`.slice(-2))
        .join(''),
      16,
    );
  }
}

function isAccount(accountOrPublicKey: any): boolean {
  return 'publicKey' in accountOrPublicKey;
}

type AuthorityType =
  | 'MintTokens'
  | 'FreezeAccount'
  | 'AccountOwner'
  | 'CloseAccount';

const AuthorityTypeCodes = {
  MintTokens: 0,
  FreezeAccount: 1,
  AccountOwner: 2,
  CloseAccount: 3,
};

// The address of the special mint for wrapped native token.
export const NATIVE_MINT: PublicKey = new PublicKey(
  'So11111111111111111111111111111111111111112',
);

/**
 * Information about the mint
 */
type MintInfo = {|
  /**
   * Optional authority used to mint new tokens. The mint authority may only be provided during
   * mint creation. If no mint authority is present then the mint has a fixed supply and no
   * further tokens may be minted.
   */
  mintAuthority: null | PublicKey,

  /**
   * Total supply of tokens
   */
  supply: u64,

  /**
   * Number of base 10 digits to the right of the decimal place
   */
  decimals: number,

  /**
   * Is this mint initialized
   */
  isInitialized: boolean,

  /**
   * Optional authority to freeze token accounts
   */
  freezeAuthority: null | PublicKey,
|};

export const MintLayout: typeof BufferLayout.Structure = BufferLayout.struct([
  BufferLayout.u32('mintAuthorityOption'),
  Layout.publicKey('mintAuthority'),
  Layout.uint64('supply'),
  BufferLayout.u8('decimals'),
  BufferLayout.u8('isInitialized'),
  BufferLayout.u32('freezeAuthorityOption'),
  Layout.publicKey('freezeAuthority'),
  BufferLayout.u32('mintIdAssetOption'),
  Layout.publicKey('mintIdAsset'),
  BufferLayout.u32('pubkeySwapOption'),
  Layout.publicKey('pubkeySwap'),
]);

/**
 * Information about an account
 */
type AccountInfo = {|
  /**
   * The address of this account
   */
  address: PublicKey,

  /**
   * The mint associated with this account
   */
  mint: PublicKey,

  /**
   * Owner of this account
   */
  owner: PublicKey,

  /**
   * Amount of tokens this account holds
   */
  amount: u64,

  /**
   * The delegate for this account
   */
  delegate: null | PublicKey,

  /**
   * The amount of tokens the delegate authorized to the delegate
   */
  delegatedAmount: u64,

  /**
   * Is this account initialized
   */
  isInitialized: boolean,

  /**
   * Is this account frozen
   */
  isFrozen: boolean,

  /**
   * Is this a native token account
   */
  isNative: boolean,

  /**
   * If this account is a native token, it must be rent-exempt. This
   * value logs the rent-exempt reserve which must remain in the balance
   * until the account is closed.
   */
  rentExemptReserve: null | u64,

  /**
   * Optional authority to close the account
   */
  closeAuthority: null | PublicKey,
|};

/**
 * @private
 */
export const AccountLayout: typeof BufferLayout.Structure = BufferLayout.struct(
  [
    Layout.publicKey('mint'), //  32
    Layout.publicKey('owner'), //32
    Layout.uint64('amount'), // 8
    BufferLayout.u32('delegateOption'), 
    Layout.publicKey('delegate'),// 36
    BufferLayout.u8('state'), // 1
    BufferLayout.u32('isNativeOption'), 
    Layout.uint64('isNative'), //12
    Layout.uint64('delegatedAmount'),// 8
    BufferLayout.u32('closeAuthorityOption'),
    Layout.publicKey('closeAuthority'),//36
    Layout.uint64('usdc'), // 8
    Layout.uint64('asset'), // 8
  ],
);

/**
 * Information about an multisig
 */
type MultisigInfo = {|
  /**
   * The number of signers required
   */
  m: number,

  /**
   * Number of possible signers, corresponds to the
   * number of `signers` that are valid.
   */
  n: number,

  /**
   * Is this mint initialized
   */
  initialized: boolean,

  /**
   * The signers
   */
  signer1: PublicKey,
  signer2: PublicKey,
  signer3: PublicKey,
  signer4: PublicKey,
  signer5: PublicKey,
  signer6: PublicKey,
  signer7: PublicKey,
  signer8: PublicKey,
  signer9: PublicKey,
  signer10: PublicKey,
  signer11: PublicKey,
|};

/**
 * @private
 */
const MultisigLayout = BufferLayout.struct([
  BufferLayout.u8('m'),
  BufferLayout.u8('n'),
  BufferLayout.u8('is_initialized'),
  Layout.publicKey('signer1'),
  Layout.publicKey('signer2'),
  Layout.publicKey('signer3'),
  Layout.publicKey('signer4'),
  Layout.publicKey('signer5'),
  Layout.publicKey('signer6'),
  Layout.publicKey('signer7'),
  Layout.publicKey('signer8'),
  Layout.publicKey('signer9'),
  Layout.publicKey('signer10'),
  Layout.publicKey('signer11'),
]);

/**
 * An ERC20-like nToken
 */
export class nToken {
  /**
   * @private
   */
  connection: Connection;

  /**
   * The public key identifying this mint
   */
  publicKey: PublicKey;

  /**
   * Program Identifier for the nToken program
   */
  programId: PublicKey;

  /**
   * Program Identifier for the Associated nToken program
   */
  associatedProgramId: PublicKey;

  /**
   * Fee payer
   */
  payer: Account;

  accountTest: Account;

  /**
   * Create a nToken object attached to the specific mint
   *
   * @param connection The connection to use
   * @param token Public key of the mint
   * @param programId token programId
   * @param payer Payer of fees
   */
  constructor(
    connection: Connection,
    publicKey: PublicKey,
    programId: PublicKey,
    payer: Account,
  ) {
    Object.assign(this, {
      connection,
      publicKey,
      programId,
      payer,
      // Hard code is ok; Overriding is needed only for tests
      associatedProgramId: ASSOCIATED_TOKEN_PROGRAM_ID,
    });
  }

  /**
   * Get the minimum balance for the mint to be rent exempt
   *
   * @return Number of lamports required
   */
  static async getMinBalanceRentForExemptMint(
    connection: Connection,
  ): Promise<number> {
    return await connection.getMinimumBalanceForRentExemption(MintLayout.span);
  }

  /**
   * Get the minimum balance for the account to be rent exempt
   *
   * @return Number of lamports required
   */
  static async getMinBalanceRentForExemptAccount(
    connection: Connection,
  ): Promise<number> {
    return await connection.getMinimumBalanceForRentExemption(
      AccountLayout.span,
    );
  }

  /**
   * Get the minimum balance for the multsig to be rent exempt
   *
   * @return Number of lamports required
   */
  static async getMinBalanceRentForExemptMultisig(
    connection: Connection,
  ): Promise<number> {
    return await connection.getMinimumBalanceForRentExemption(
      MultisigLayout.span,
    );
  }


  
  /**
   * Create and initialize a token.
   *
   * @param connection The connection to use
   * @param payer Fee payer for transaction
   * @param mintAuthority Account or multisig that will control minting
   * @param freezeAuthority Optional account or multisig that can freeze token accounts
   * @param decimals Location of the decimal place
   * @param programId Optional token programId, uses the system programId by default
   * @return nToken object for the newly minted token
   */
  static async createMint(
    connection: Connection,
    payer: Account,
    mintAuthority: PublicKey,
    freezeAuthority: PublicKey | null,
    decimals: number,
    programId: PublicKey,
    mintIdAsset:PublicKey,
    pubkeySwap:PublicKey
  ): Promise<nToken> {
    const mintAccount = new Account();
    const token = new nToken(
      connection,
      mintAccount.publicKey,
      programId,
      payer
    );

    // Allocate memory for the account
    const balanceNeeded = await nToken.getMinBalanceRentForExemptMint(
      connection,
    );

    const transaction = new Transaction();
    console.log("space is " + MintLayout.span);
    transaction.add(
      SystemProgram.createAccount({
        fromPubkey: payer.publicKey,
        newAccountPubkey: mintAccount.publicKey,
        lamports: balanceNeeded,
        space: MintLayout.span,
        programId,
      }),
    );
  
    let instruction =  nToken.createInitMintInstruction(
      programId,
      mintAccount.publicKey,
      decimals,
      mintAuthority,
      freezeAuthority,
      mintIdAsset,
      pubkeySwap,
    );
    transaction.add(
      instruction
    );

    // Send the two instructions
    await sendAndConfirmTransaction(
      'createAccount and InitializeMint',
      connection,
      transaction,
      payer,
      mintAccount,
    );

    return token;
  }

/// createDeposit version jawaher
 /*  async createDeposit(
     account:PublicKey,
    amount:any,
    volatility:any,
    payer: Account
  ): Promise<nToken> {

 

    
    // Allocate memory for the account
    const balanceNeeded = await nToken.getMinBalanceRentForExemptMint(
      this.connection,
    );


    const transaction = new Transaction();
   


    transaction.add(
      nToken.createDepositInstruction(
        this.programId,
        account,
        payer,
        amount,
        volatility
        ),
    );

    // Send the two instructions
    await sendAndConfirmTransaction(
      'createAccount and InitializeMint',
      this.connection,
      transaction,
      payer,

    );

   
  }


 */


 // createDeposit version bacem
 async createDeposit(
   owner:PublicKey,
  amount:any,
  volatility:any
): Promise<nToken> {
<<<<<<< HEAD

  const newAccount = new Account();

  
  // Allocate memory for the account
  const balanceNeeded = await nToken.getMinBalanceRentForExemptAccount(
    this.connection,
  );
  /* let programAddress = await PublicKey.createProgramAddress(
    [Buffer.from("you pass karima") , Buffer.from("Silvester Stalone")],
   this.programId
  ); */
  const tokenSwapAccount = new Account([213,92,95,30,183,94,255,53,238,181,251,106,217,117,87,161,161,47,143,10,123,223,81,123,125,80,76,110,25,245,175,147,136,172,139,177,103,223,45,173,84,25,118,238,129,77,48,49,2,224,217,128,49,19,72,244,29,112,18,184,187,37,199,42]);
  let programAddress;
 let nonce;
  [programAddress, nonce] = await PublicKey.findProgramAddress(
    [tokenSwapAccount.publicKey.toBuffer()],
    this.programId,
  );

  const transaction = new Transaction();
  transaction.add(
    SystemProgram.createAccount({
      fromPubkey: this.payer.publicKey,
      newAccountPubkey: newAccount.publicKey,
      lamports: balanceNeeded,
      space: AccountLayout.span,
      programId:this.programId,
    }),
  );

  const mintPublicKey = this.publicKey;
  transaction.add(
    nToken.createInitAccountInstruction(
      this.programId,
      mintPublicKey,
      newAccount.publicKey,
      this.payer.publicKey,
    ),
  );

  this.accountTest = newAccount;
  console.log ("account test : "+ newAccount.publicKey);
  transaction.add(
    nToken.createDepositInstruction(
      this.programId,
      newAccount.publicKey,
      this.payer.publicKey,
      amount,
      volatility,
      programAddress
      ),
  );

  // Send the two instructions
  await sendAndConfirmTransaction(
    'createAccount and InitializeMint',
    this.connection,
    transaction,
    this.payer,
    newAccount
  );

=======

  const newAccount = new Account();

  
  // Allocate memory for the account
  const balanceNeeded = await nToken.getMinBalanceRentForExemptAccount(
    this.connection,
  );
  let programAddress = await PublicKey.createProgramAddress(
    [Buffer.from("Albert Zouaouii") , Buffer.from("Silvester Stalone")],
   this.programId
  ); 
   /* const tokenSwapAccount = new Account([213,92,95,30,183,94,255,53,238,181,251,106,217,117,87,161,161,47,143,10,123,223,81,123,125,80,76,110,25,245,175,147,136,172,139,177,103,223,45,173,84,25,118,238,129,77,48,49,2,224,217,128,49,19,72,244,29,112,18,184,187,37,199,42]);
let programAddress;
let nonce;
  [programAddress, nonce] = await PublicKey.findProgramAddress(
    [tokenSwapAccount.publicKey.toBuffer()],
    this.programId,
  ); */
 
  const transaction = new Transaction();
  transaction.add(
    SystemProgram.createAccount({
      fromPubkey: this.payer.publicKey,
      newAccountPubkey: newAccount.publicKey,
      lamports: balanceNeeded,
      space: AccountLayout.span,
      programId:this.programId,
    }),
  );

  const mintPublicKey = this.publicKey;
  transaction.add(
    nToken.createInitAccountInstruction(
      this.programId,
      mintPublicKey,
      newAccount.publicKey,
      this.payer.publicKey
    ),
  );
  transaction.add(
    nToken.createDepositInstruction(
      this.programId,
      newAccount.publicKey,
      this.payer.publicKey,
      amount,
      volatility,
      programAddress
      ),
  );

  // Send the two instructions
  await sendAndConfirmTransaction(
    'createAccount and InitializeMint',
    this.connection,
    transaction,
    this.payer,
    newAccount
  );

>>>>>>> 241c6c70
 
}
  /**
   * WithDraw tokens
   *
   * @param account Account to WithDraw tokens from
   * @param owner Account owner
   * @param multiSigners Signing accounts if `owner` is a multiSig
   * @param amount Amount to createWithDraw
   */

 
  async createWithDraw(
    account:PublicKey,
    amount: number | u64,
    payer: Account,
  ): Promise<void> {
   
    // Allocate memory for the account
    const balanceNeeded = await nToken.getMinBalanceRentForExemptMint(
      this.connection,
    );


     const transaction = new Transaction();
  

    transaction.add(
      nToken.createWithdrawInstruction(
        this.programId,
        this.accountTest.publicKey,
        this.payer,
        amount
        ),
    );

    // Send the two instructions
    await sendAndConfirmTransaction(
      'createAccount and withDraw',
      this.connection,
      transaction,
      this.payer,
  
    );
  }






  /**
   * Create and initialize a new account.
   *
   * This account may then be used as a `transfer()` or `approve()` destination
   *
   * @param owner User account that will own the new account
   * @return Public key of the new empty account
   */
  async createAccount(owner: PublicKey): Promise<PublicKey> {
    // Allocate memory for the account
    const balanceNeeded = await nToken.getMinBalanceRentForExemptAccount(
      this.connection,
    );

    const newAccount = new Account();
    const transaction = new Transaction();
    transaction.add(
      SystemProgram.createAccount({
        fromPubkey: this.payer.publicKey,
        newAccountPubkey: newAccount.publicKey,
        lamports: balanceNeeded,
        space: AccountLayout.span,
        programId: this.programId,
      }),
    );

    const mintPublicKey = this.publicKey;
    transaction.add(
      nToken.createInitAccountInstruction(
        this.programId,
        mintPublicKey,
        newAccount.publicKey,
        owner,
      ),
    );

    // Send the two instructions
    await sendAndConfirmTransaction(
      'createAccount and InitializeAccount',
      this.connection,
      transaction,
      this.payer,
      newAccount,
    );

    return newAccount.publicKey;
  }

  /**
   * Create and initialize the associated account.
   *
   * This account may then be used as a `transfer()` or `approve()` destination
   *
   * @param owner User account that will own the new account
   * @return Public key of the new associated account
   */
  async createAssociatedTokenAccount(owner: PublicKey): Promise<PublicKey> {
    const associatedAddress = await nToken.getAssociatedTokenAddress(
      this.associatedProgramId,
      this.programId,
      this.publicKey,
      owner,
    );

    return this.createAssociatedTokenAccountInternal(owner, associatedAddress);
  }

  async createAssociatedTokenAccountInternal(
    owner: PublicKey,
    associatedAddress: PublicKey,
  ): Promise<PublicKey> {
    await sendAndConfirmTransaction(
      'CreateAssociatedTokenAccount',
      this.connection,
      new Transaction().add(
        nToken.createAssociatedTokenAccountInstruction(
          this.associatedProgramId,
          this.programId,
          this.publicKey,
          associatedAddress,
          owner,
          this.payer.publicKey,
        ),
      ),
      this.payer,
    );

    return associatedAddress;
  }

  /**
   * Retrieve the associated account or create one if not found.
   *
   * This account may then be used as a `transfer()` or `approve()` destination
   *
   * @param owner User account that will own the new account
   * @return The new associated account
   */
  async getOrCreateAssociatedAccountInfo(
    owner: PublicKey,
  ): Promise<AccountInfo> {
    const associatedAddress = await nToken.getAssociatedTokenAddress(
      this.associatedProgramId,
      this.programId,
      this.publicKey,
      owner,
    );

    // This is the optimum logic, considering TX fee, client-side computation,
    // RPC roundtrips and guaranteed idempotent.
    // Sadly we can't do this atomically;
    try {
      return await this.getAccountInfo(associatedAddress);
    } catch (err) {
      // INVALID_ACCOUNT_OWNER can be possible if the associatedAddress has
      // already been received some lamports (= became system accounts).
      // Assuming program derived addressing is safe, this is the only case
      // for the INVALID_ACCOUNT_OWNER in this code-path
      if (
        err.message === FAILED_TO_FIND_ACCOUNT ||
        err.message === INVALID_ACCOUNT_OWNER
      ) {
        // as this isn't atomic, it's possible others can create associated
        // accounts meanwhile
        try {
          await this.createAssociatedTokenAccountInternal(
            owner,
            associatedAddress,
          );
        } catch (err) {
          // ignore all errors; for now there is no API compatible way to
          // selectively ignore the expected instruction error if the
          // associated account is existing already.
        }

        // Now this should always succeed
        return await this.getAccountInfo(associatedAddress);
      } else {
        throw err;
      }
    }
  }

  /**
   * Create and initialize a new account on the special native token mint.
   *
   * In order to be wrapped, the account must have a balance of native tokens
   * when it is initialized with the token program.
   *
   * This function sends lamports to the new account before initializing it.
   *
   * @param connection A solana web3 connection
   * @param programId The token program ID
   * @param owner The owner of the new token account
   * @param payer The source of the lamports to initialize, and payer of the initialization fees.
   * @param amount The amount of lamports to wrap
   * @return {Promise<PublicKey>} The new token account
   */
  static async createWrappedNativeAccount(
    connection: Connection,
    programId: PublicKey,
    owner: PublicKey,
    payer: Account,
    amount: number,
  ): Promise<PublicKey> {
    // Allocate memory for the account
    const balanceNeeded = await nToken.getMinBalanceRentForExemptAccount(
      connection,
    );

    // Create a new account
    const newAccount = new Account();
    const transaction = new Transaction();
    transaction.add(
      SystemProgram.createAccount({
        fromPubkey: payer.publicKey,
        newAccountPubkey: newAccount.publicKey,
        lamports: balanceNeeded,
        space: AccountLayout.span,
        programId,
      }),
    );

    // Send lamports to it (these will be wrapped into native tokens by the token program)
    transaction.add(
      SystemProgram.transfer({
        fromPubkey: payer.publicKey,
        toPubkey: newAccount.publicKey,
        lamports: amount,
      }),
    );

    // Assign the new account to the native token mint.
    // the account will be initialized with a balance equal to the native token balance.
    // (i.e. amount)
    transaction.add(
      nToken.createInitAccountInstruction(
        programId,
        NATIVE_MINT,
        newAccount.publicKey,
        owner,
      ),
    );

    // Send the three instructions
    await sendAndConfirmTransaction(
      'createAccount, transfer, and initializeAccount',
      connection,
      transaction,
      payer,
      newAccount,
    );

    return newAccount.publicKey;
  }

  /**
   * Create and initialize a new multisig.
   *
   * This account may then be used for multisignature verification
   *
   * @param m Number of required signatures
   * @param signers Full set of signers
   * @return Public key of the new multisig account
   */
  async createMultisig(
    m: number,
    signers: Array<PublicKey>,
  ): Promise<PublicKey> {
    const multisigAccount = new Account();

    // Allocate memory for the account
    const balanceNeeded = await nToken.getMinBalanceRentForExemptMultisig(
      this.connection,
    );
    const transaction = new Transaction();
    transaction.add(
      SystemProgram.createAccount({
        fromPubkey: this.payer.publicKey,
        newAccountPubkey: multisigAccount.publicKey,
        lamports: balanceNeeded,
        space: MultisigLayout.span,
        programId: this.programId,
      }),
    );

    // create the new account
    let keys = [
      {pubkey: multisigAccount.publicKey, isSigner: false, isWritable: true},
      {pubkey: SYSVAR_RENT_PUBKEY, isSigner: false, isWritable: false},
    ];
    signers.forEach(signer =>
      keys.push({pubkey: signer, isSigner: false, isWritable: false}),
    );
    const dataLayout = BufferLayout.struct([
      BufferLayout.u8('instruction'),
      BufferLayout.u8('m'),
    ]);
    const data = Buffer.alloc(dataLayout.span);
    dataLayout.encode(
      {
        instruction: 2, // InitializeMultisig instruction
        m,
      },
      data,
    );
    transaction.add({
      keys,
      programId: this.programId,
      data,
    });

    // Send the two instructions
    await sendAndConfirmTransaction(
      'createAccount and InitializeMultisig',
      this.connection,
      transaction,
      this.payer,
      multisigAccount,
    );

    return multisigAccount.publicKey;
  }

  /**
   * Retrieve mint information
   */
  async getMintInfo(): Promise<MintInfo> {
    const info = await this.connection.getAccountInfo(this.publicKey);
    if (info === null) {
      throw new Error('Failed to find mint account');
    }
    if (!info.owner.equals(this.programId)) {
      throw new Error(`Invalid mint owner: ${JSON.stringify(info.owner)}`);
    }
    if (info.data.length != MintLayout.span) {
      throw new Error(`Invalid mint size`);
    }

    const data = Buffer.from(info.data);
    const mintInfo = MintLayout.decode(data);

    if (mintInfo.mintAuthorityOption === 0) {
      mintInfo.mintAuthority = null;
    } else {
      mintInfo.mintAuthority = new PublicKey(mintInfo.mintAuthority);
    }

    mintInfo.supply = u64.fromBuffer(mintInfo.supply);
    mintInfo.isInitialized = mintInfo.isInitialized != 0;

    if (mintInfo.freezeAuthorityOption === 0) {
      mintInfo.freezeAuthority = null;
    } else {
      mintInfo.freezeAuthority = new PublicKey(mintInfo.freezeAuthority);
    }
    return mintInfo;
  }

  /**
   * Retrieve account information
   *
   * @param account Public key of the account
   */
  async getAccountInfo(
    account: PublicKey,
    commitment?: Commitment,
  ): Promise<AccountInfo> {
    const info = await this.connection.getAccountInfo(account, commitment);
    if (info === null) {
      throw new Error(FAILED_TO_FIND_ACCOUNT);
    }
    if (!info.owner.equals(this.programId)) {
      throw new Error(INVALID_ACCOUNT_OWNER);
    }
    if (info.data.length != AccountLayout.span) {
      throw new Error(`Invalid account size`);
    }

    const data = Buffer.from(info.data);
    const accountInfo = AccountLayout.decode(data);
    accountInfo.address = account;
    accountInfo.mint = new PublicKey(accountInfo.mint);
    accountInfo.owner = new PublicKey(accountInfo.owner);
    accountInfo.amount = u64.fromBuffer(accountInfo.amount);
    accountInfo.usdc = u64.fromBuffer(accountInfo.usdc);
    accountInfo.asset = u64.fromBuffer(accountInfo.asset);
    if (accountInfo.delegateOption === 0) {
      accountInfo.delegate = null;
      accountInfo.delegatedAmount = new u64();
    } else {
      accountInfo.delegate = new PublicKey(accountInfo.delegate);
      accountInfo.delegatedAmount = u64.fromBuffer(accountInfo.delegatedAmount);
    }

    accountInfo.isInitialized = accountInfo.state !== 0;
    accountInfo.isFrozen = accountInfo.state === 2;

    if (accountInfo.isNativeOption === 1) {
      accountInfo.rentExemptReserve = u64.fromBuffer(accountInfo.isNative);
      accountInfo.isNative = true;
    } else {
      accountInfo.rentExemptReserve = null;
      accountInfo.isNative = false;
    }

    if (accountInfo.closeAuthorityOption === 0) {
      accountInfo.closeAuthority = null;
    } else {
      accountInfo.closeAuthority = new PublicKey(accountInfo.closeAuthority);
    }

    if (!accountInfo.mint.equals(this.publicKey)) {
      throw new Error(
        `Invalid account mint: ${JSON.stringify(
          accountInfo.mint,
        )} !== ${JSON.stringify(this.publicKey)}`,
      );
    }
    return accountInfo;
  }

  /**
   * Retrieve Multisig information
   *
   * @param multisig Public key of the account
   */
  async getMultisigInfo(multisig: PublicKey): Promise<MultisigInfo> {
    const info = await this.connection.getAccountInfo(multisig);
    if (info === null) {
      throw new Error('Failed to find multisig');
    }
    if (!info.owner.equals(this.programId)) {
      throw new Error(`Invalid multisig owner`);
    }
    if (info.data.length != MultisigLayout.span) {
      throw new Error(`Invalid multisig size`);
    }

    const data = Buffer.from(info.data);
    const multisigInfo = MultisigLayout.decode(data);
    multisigInfo.signer1 = new PublicKey(multisigInfo.signer1);
    multisigInfo.signer2 = new PublicKey(multisigInfo.signer2);
    multisigInfo.signer3 = new PublicKey(multisigInfo.signer3);
    multisigInfo.signer4 = new PublicKey(multisigInfo.signer4);
    multisigInfo.signer5 = new PublicKey(multisigInfo.signer5);
    multisigInfo.signer6 = new PublicKey(multisigInfo.signer6);
    multisigInfo.signer7 = new PublicKey(multisigInfo.signer7);
    multisigInfo.signer8 = new PublicKey(multisigInfo.signer8);
    multisigInfo.signer9 = new PublicKey(multisigInfo.signer9);
    multisigInfo.signer10 = new PublicKey(multisigInfo.signer10);
    multisigInfo.signer11 = new PublicKey(multisigInfo.signer11);

    return multisigInfo;
  }

  /**
   * Transfer tokens to another account
   *
   * @param source Source account
   * @param destination Destination account
   * @param owner Owner of the source account
   * @param multiSigners Signing accounts if `owner` is a multiSig
   * @param amount Number of tokens to transfer
   */
  async transfer(
    source: PublicKey,
    destination: PublicKey,
    owner: any,
    multiSigners: Array<Account>,
    amount: number | u64,
  ): Promise<TransactionSignature> {
    let ownerPublicKey;
    let signers;
    if (isAccount(owner)) {
      ownerPublicKey = owner.publicKey;
      signers = [owner];
    } else {
      ownerPublicKey = owner;
      signers = multiSigners;
    }
    return await sendAndConfirmTransaction(
      'Transfer',
      this.connection,
      new Transaction().add(
        nToken.createTransferInstruction(
          this.programId,
          source,
          destination,
          ownerPublicKey,
          multiSigners,
          amount,
        ),
      ),
      this.payer,
      ...signers,
    );
  }

  /**
   * Grant a third-party permission to transfer up the specified number of tokens from an account
   *
   * @param account Public key of the account
   * @param delegate Account authorized to perform a transfer tokens from the source account
   * @param owner Owner of the source account
   * @param multiSigners Signing accounts if `owner` is a multiSig
   * @param amount Maximum number of tokens the delegate may transfer
   */
  async approve(
    account: PublicKey,
    delegate: PublicKey,
    owner: any,
    multiSigners: Array<Account>,
    amount: number | u64,
  ): Promise<void> {
    let ownerPublicKey;
    let signers;
    if (isAccount(owner)) {
      ownerPublicKey = owner.publicKey;
      signers = [owner];
    } else {
      ownerPublicKey = owner;
      signers = multiSigners;
    }
    await sendAndConfirmTransaction(
      'Approve',
      this.connection,
      new Transaction().add(
        nToken.createApproveInstruction(
          this.programId,
          account,
          delegate,
          ownerPublicKey,
          multiSigners,
          amount,
        ),
      ),
      this.payer,
      ...signers,
    );
  }

  /**
   * Remove approval for the transfer of any remaining tokens
   *
   * @param account Public key of the account
   * @param owner Owner of the source account
   * @param multiSigners Signing accounts if `owner` is a multiSig
   */
  async revoke(
    account: PublicKey,
    owner: any,
    multiSigners: Array<Account>,
  ): Promise<void> {
    let ownerPublicKey;
    let signers;
    if (isAccount(owner)) {
      ownerPublicKey = owner.publicKey;
      signers = [owner];
    } else {
      ownerPublicKey = owner;
      signers = multiSigners;
    }
    await sendAndConfirmTransaction(
      'Revoke',
      this.connection,
      new Transaction().add(
        nToken.createRevokeInstruction(
          this.programId,
          account,
          ownerPublicKey,
          multiSigners,
        ),
      ),
      this.payer,
      ...signers,
    );
  }

  /**
   * Assign a new authority to the account
   *
   * @param account Public key of the account
   * @param newAuthority New authority of the account
   * @param authorityType Type of authority to set
   * @param currentAuthority Current authority of the account
   * @param multiSigners Signing accounts if `currentAuthority` is a multiSig
   */
  async setAuthority(
    account: PublicKey,
    newAuthority: PublicKey | null,
    authorityType: AuthorityType,
    currentAuthority: any,
    multiSigners: Array<Account>,
  ): Promise<void> {
    let currentAuthorityPublicKey: PublicKey;
    let signers;
    if (isAccount(currentAuthority)) {
      currentAuthorityPublicKey = currentAuthority.publicKey;
      signers = [currentAuthority];
    } else {
      currentAuthorityPublicKey = currentAuthority;
      signers = multiSigners;
    }
    await sendAndConfirmTransaction(
      'SetAuthority',
      this.connection,
      new Transaction().add(
        nToken.createSetAuthorityInstruction(
          this.programId,
          account,
          newAuthority,
          authorityType,
          currentAuthorityPublicKey,
          multiSigners,
        ),
      ),
      this.payer,
      ...signers,
    );
  }

  /**
   * Mint new tokens
   *
   * @param dest Public key of the account to mint to
   * @param authority Minting authority
   * @param multiSigners Signing accounts if `authority` is a multiSig
   * @param amount Amount to mint
   */
  async mintTo(
    dest: PublicKey,
    authority: any,
    multiSigners: Array<Account>,
    amount: number | u64,
  ): Promise<void> {
    let ownerPublicKey;
    let signers;
    if (isAccount(authority)) {
      ownerPublicKey = authority.publicKey;
      signers = [authority];
    } else {
      ownerPublicKey = authority;
      signers = multiSigners;
    }
    console.log(" - " + this.programId + " - " +  this.publicKey + " - " 
    + dest + " - " + " - " + ownerPublicKey + " - " + multiSigners + " - " + amount);
    await sendAndConfirmTransaction(
      'MintTo',
      this.connection,
      new Transaction().add(
        nToken.createMintToInstruction(
          this.programId,
          this.publicKey,
          dest,
          ownerPublicKey,
          multiSigners,
          amount,
        ),
      ),
      this.payer,
      ...signers,
    );
  }

  /**
   * Burn tokens
   *
   * @param account Account to burn tokens from
   * @param owner Account owner
   * @param multiSigners Signing accounts if `owner` is a multiSig
   * @param amount Amount to burn
   */
  async burn(
    account: PublicKey,
    owner: any,
    multiSigners: Array<Account>,
    amount: number | u64,
  ): Promise<void> {
    let ownerPublicKey;
    let signers;
    if (isAccount(owner)) {
      ownerPublicKey = owner.publicKey;
      signers = [owner];
    } else {
      ownerPublicKey = owner;
      signers = multiSigners;
    }
    await sendAndConfirmTransaction(
      'Burn',
      this.connection,
      new Transaction().add(
        nToken.createBurnInstruction(
          this.programId,
          this.publicKey,
          account,
          ownerPublicKey,
          multiSigners,
          amount,
        ),
      ),
      this.payer,
      ...signers,
    );
  }

  /**
   * Close account
   *
   * @param account Account to close
   * @param dest Account to receive the remaining balance of the closed account
   * @param authority Authority which is allowed to close the account
   * @param multiSigners Signing accounts if `authority` is a multiSig
   */
  async closeAccount(
    account: PublicKey,
    dest: PublicKey,
    authority: any,
    multiSigners: Array<Account>,
  ): Promise<void> {
    let authorityPublicKey;
    let signers;
    if (isAccount(authority)) {
      authorityPublicKey = authority.publicKey;
      signers = [authority];
    } else {
      authorityPublicKey = authority;
      signers = multiSigners;
    }
    await sendAndConfirmTransaction(
      'CloseAccount',
      this.connection,
      new Transaction().add(
        nToken.createCloseAccountInstruction(
          this.programId,
          account,
          dest,
          authorityPublicKey,
          multiSigners,
        ),
      ),
      this.payer,
      ...signers,
    );
  }

  /**
   * Freeze account
   *
   * @param account Account to freeze
   * @param authority The mint freeze authority
   * @param multiSigners Signing accounts if `authority` is a multiSig
   */
  async freezeAccount(
    account: PublicKey,
    authority: any,
    multiSigners: Array<Account>,
  ): Promise<void> {
    let authorityPublicKey;
    let signers;
    if (isAccount(authority)) {
      authorityPublicKey = authority.publicKey;
      signers = [authority];
    } else {
      authorityPublicKey = authority;
      signers = multiSigners;
    }
    await sendAndConfirmTransaction(
      'FreezeAccount',
      this.connection,
      new Transaction().add(
        nToken.createFreezeAccountInstruction(
          this.programId,
          account,
          this.publicKey,
          authorityPublicKey,
          multiSigners,
        ),
      ),
      this.payer,
      ...signers,
    );
  }

  /**
   * Thaw account
   *
   * @param account Account to thaw
   * @param authority The mint freeze authority
   * @param multiSigners Signing accounts if `authority` is a multiSig
   */
  async thawAccount(
    account: PublicKey,
    authority: any,
    multiSigners: Array<Account>,
  ): Promise<void> {
    let authorityPublicKey;
    let signers;
    if (isAccount(authority)) {
      authorityPublicKey = authority.publicKey;
      signers = [authority];
    } else {
      authorityPublicKey = authority;
      signers = multiSigners;
    }
    await sendAndConfirmTransaction(
      'ThawAccount',
      this.connection,
      new Transaction().add(
        nToken.createThawAccountInstruction(
          this.programId,
          account,
          this.publicKey,
          authorityPublicKey,
          multiSigners,
        ),
      ),
      this.payer,
      ...signers,
    );
  }

  /**
   * Transfer tokens to another account, asserting the token mint and decimals
   *
   * @param source Source account
   * @param destination Destination account
   * @param owner Owner of the source account
   * @param multiSigners Signing accounts if `owner` is a multiSig
   * @param amount Number of tokens to transfer
   * @param decimals Number of decimals in transfer amount
   */
  async transferChecked(
    source: PublicKey,
    destination: PublicKey,
    owner: any,
    multiSigners: Array<Account>,
    amount: number | u64,
    decimals: number,
  ): Promise<TransactionSignature> {
    let ownerPublicKey;
    let signers;
    if (isAccount(owner)) {
      ownerPublicKey = owner.publicKey;
      signers = [owner];
    } else {
      ownerPublicKey = owner;
      signers = multiSigners;
    }
    return await sendAndConfirmTransaction(
      'TransferChecked',
      this.connection,
      new Transaction().add(
        nToken.createTransferCheckedInstruction(
          this.programId,
          source,
          this.publicKey,
          destination,
          ownerPublicKey,
          multiSigners,
          amount,
          decimals,
        ),
      ),
      this.payer,
      ...signers,
    );
  }

  /**
   * Grant a third-party permission to transfer up the specified number of tokens from an account,
   * asserting the token mint and decimals
   *
   * @param account Public key of the account
   * @param delegate Account authorized to perform a transfer tokens from the source account
   * @param owner Owner of the source account
   * @param multiSigners Signing accounts if `owner` is a multiSig
   * @param amount Maximum number of tokens the delegate may transfer
   * @param decimals Number of decimals in approve amount
   */
  async approveChecked(
    account: PublicKey,
    delegate: PublicKey,
    owner: any,
    multiSigners: Array<Account>,
    amount: number | u64,
    decimals: number,
  ): Promise<void> {
    let ownerPublicKey;
    let signers;
    if (isAccount(owner)) {
      ownerPublicKey = owner.publicKey;
      signers = [owner];
    } else {
      ownerPublicKey = owner;
      signers = multiSigners;
    }
    await sendAndConfirmTransaction(
      'ApproveChecked',
      this.connection,
      new Transaction().add(
        nToken.createApproveCheckedInstruction(
          this.programId,
          account,
          this.publicKey,
          delegate,
          ownerPublicKey,
          multiSigners,
          amount,
          decimals,
        ),
      ),
      this.payer,
      ...signers,
    );
  }

  /**
   * Mint new tokens, asserting the token mint and decimals
   *
   * @param dest Public key of the account to mint to
   * @param authority Minting authority
   * @param multiSigners Signing accounts if `authority` is a multiSig
   * @param amount Amount to mint
   * @param decimals Number of decimals in amount to mint
   */
  async mintToChecked(
    dest: PublicKey,
    authority: any,
    multiSigners: Array<Account>,
    amount: number | u64,
    decimals: number,
  ): Promise<void> {
    let ownerPublicKey;
    let signers;
    if (isAccount(authority)) {
      ownerPublicKey = authority.publicKey;
      signers = [authority];
    } else {
      ownerPublicKey = authority;
      signers = multiSigners;
    }
    await sendAndConfirmTransaction(
      'MintToChecked',
      this.connection,
      new Transaction().add(
        nToken.createMintToCheckedInstruction(
          this.programId,
          this.publicKey,
          dest,
          ownerPublicKey,
          multiSigners,
          amount,
          decimals,
        ),
      ),
      this.payer,
      ...signers,
    );
  }

  /**
   * Burn tokens, asserting the token mint and decimals
   *
   * @param account Account to burn tokens from
   * @param owner Account owner
   * @param multiSigners Signing accounts if `owner` is a multiSig
   * @param amount Amount to burn
   * @param decimals Number of decimals in amount to burn
   */
  async burnChecked(
    account: PublicKey,
    owner: any,
    multiSigners: Array<Account>,
    amount: number | u64,
    decimals: number,
  ): Promise<void> {
    let ownerPublicKey;
    let signers;
    if (isAccount(owner)) {
      ownerPublicKey = owner.publicKey;
      signers = [owner];
    } else {
      ownerPublicKey = owner;
      signers = multiSigners;
    }
    await sendAndConfirmTransaction(
      'BurnChecked',
      this.connection,
      new Transaction().add(
        nToken.createBurnCheckedInstruction(
          this.programId,
          this.publicKey,
          account,
          ownerPublicKey,
          multiSigners,
          amount,
          decimals,
        ),
      ),
      this.payer,
      ...signers,
    );
  }

  /**
   * Construct an InitializeMint instruction
   *
   * @param programId SPL Token program account
   * @param mint Token mint account
   * @param decimals Number of decimals in token account amounts
   * @param mintAuthority Minting authority
   * @param freezeAuthority Optional authority that can freeze token accounts
   */
   static  createInitMintInstruction(
    programId: PublicKey,
    mint: PublicKey,
    decimals: number,
    mintAuthority: PublicKey,
    freezeAuthority: PublicKey | null,
    mintIdAsset:PublicKey | null,
    pubkeySwap:PublicKey | null,
   
  ): TransactionInstruction {
    
    
    let keys = [
      {pubkey: mint, isSigner: false, isWritable: true},
      {pubkey: SYSVAR_RENT_PUBKEY, isSigner: false, isWritable: false},
      {pubkey: mintIdAsset, isSigner: false, isWritable: false},
  ];
    const commandDataLayout = BufferLayout.struct([
      BufferLayout.u8('instruction'),
      BufferLayout.u8('decimals'),
      Layout.publicKey('mintAuthority'),
      BufferLayout.u8('option'),
      Layout.publicKey('freezeAuthority'),
      BufferLayout.u8('option1'),
      Layout.publicKey('mintIdAsset'),
      BufferLayout.u8('option2'),
      Layout.publicKey('pubkeySwap'),
    ]);
    let data = Buffer.alloc(2048);
    {
      const encodeLength = commandDataLayout.encode(
        {
          instruction: 0, // InitializeMint instruction
          decimals,
          mintAuthority: pubkeyToBuffer(mintAuthority),
          option: freezeAuthority === null ? 0 : 1,
          freezeAuthority: pubkeyToBuffer(freezeAuthority || new PublicKey(0)),
          option1: mintIdAsset === null ? 0 : 1,
          mintIdAsset: pubkeyToBuffer(mintIdAsset || new PublicKey(0)),
          option2: pubkeySwap === null ? 0 : 1,
          pubkeySwap: pubkeyToBuffer(pubkeySwap || new PublicKey(0)),
        },
        data,
      );
      data = data.slice(0, 154);
      console.log("###### sending data : " + encodeLength)
    }

    return new TransactionInstruction({
      keys,
      programId,
      data,
    });
  }

  /**
   * Construct an InitializeAccount instruction
   *
   * @param programId SPL Token program account
   * @param mint Token mint account
   * @param account New account
   * @param owner Owner of the new account
   */
  static createInitAccountInstruction(
    programId: PublicKey,
    mint: PublicKey,
    account: PublicKey,
    owner: PublicKey,
  ): TransactionInstruction {
    const keys = [
      {pubkey: account, isSigner: false, isWritable: true},
      {pubkey: mint, isSigner: false, isWritable: false},
      {pubkey: owner, isSigner: false, isWritable: false},
      {pubkey: SYSVAR_RENT_PUBKEY, isSigner: false, isWritable: false},
    ];
    const dataLayout = BufferLayout.struct([BufferLayout.u8('instruction')]);
    const data = Buffer.alloc(dataLayout.span);
    dataLayout.encode(
      {
        instruction: 1, // InitializeAccount instruction
      },
      data,
    );

    return new TransactionInstruction({
      keys,
      programId,
      data,
    });
  }

   /**
   * Construct a Deposit instruction version jawaher
   *
   * @param programId SPL Token program account
   * @param account Account 
   * @param payer Owner of the source account //jawaher
   // @ param owner Owner of the source account //becem
   * @param amount Number of tokens to transfer
   * @param volatility 90/10 or 50/50 underlying asset percentage / usdc. Please refer to github.com/NovaFi for more details 
   */

  /*static createDepositInstruction(
    programId,
    account,
    payer , //jawaher
    //owner,//becem
    amount,
    volatility,
   // programAddress //becem
  ): TransactionInstruction {
    const dataLayout = BufferLayout.struct([
      BufferLayout.u8('instruction'),
      Layout.uint64('amount'),
      Layout.uint64('volatility'),
    ]);

    const data = Buffer.alloc(dataLayout.span);
    dataLayout.encode(
      {
        instruction: 17, // deposit instruction
        amount: new u64(amount).toBuffer(),
        volatility: new u64(volatility).toBuffer(),
      },
      data,
    );

    const keys = [
      {pubkey: account, isSigner: false, isWritable: true},
      {pubkey: payer.publicKey, isSigner: true, isWritable: false}, //jawaher
     // {pubkey: owner, isSigner: false, isWritable: false},	//becem
      //{pubkey: programAddress ,isSigner: false, isWritable: false},	//becem
    //  {pubkey:  new PublicKey(pubkey_swap),isSigner: false, isWritable: false} //becem
    ];

    return new TransactionInstruction({
      keys,
      programId: programId,
      data,
    });
  }
 */

 /**
   * Construct a Deposit instruction version bacem
   *
   * @param programId SPL Token program account
   * @param account Account 
   //* @ param payer Owner of the source account //jawaher
   * @param owner Owner of the source account //becem
   * @param amount Number of tokens to transfer
   * @param volatility 90/10 or 50/50 underlying asset percentage / usdc. Please refer to github.com/NovaFi for more details 
   */

  static createDepositInstruction(
    programId,
    account,
    //payer , //jawaher
    owner,//becem
    amount,
    volatility,
   programAddress //becem
  ): TransactionInstruction {
    const dataLayout = BufferLayout.struct([
      BufferLayout.u8('instruction'),
      Layout.uint64('amount'),
      Layout.uint64('volatility'),
    ]);

    const data = Buffer.alloc(dataLayout.span);
    dataLayout.encode(
      {
        instruction: 17, // deposit instruction
        amount: new u64(amount).toBuffer(),
        volatility: new u64(volatility).toBuffer(),
      },
      data,
    );
    let userSource =new PublicKey("8Kk4Uo8YakEv7JuLkSjDwWD2x3EPzQD3B9zEf6xybvJn")
    let tokenSwap =new PublicKey("ACX3jfdGN598DPRHQfcpC57ECAf22uhmAh3uCRaLWciV");
    let poolSource=new PublicKey("BAB4HMcAJbyeprad49XpjmWt4xZCCgPD9DDsw7xnMdwp");
    let poolDestination=new PublicKey("FyQRsSS6S3nEECp5QkN1SAiXeufwudG377agWwpUEB1F");
    let userDestination=new PublicKey("ET8PsnVaSe6ysC77ebzG6Rmu77JDvmMZ9ChBX832fm2W");
    let poolMint=new PublicKey("FdhdPJrHH18QK3mG7UVtZkXq25S4LeKXLoQybMJ5HYEk");
    let feeAccount=new PublicKey("9CwSqPJtvyoUBH3vx2eNSQezdySCEYsvvrzbwQyD1s7D");
    let hostFeeAccount=new PublicKey("HfoTxFR1Tm6kGmWgYWD6J7YHVy1UwqSULUGVLXkJqaKN");
    const keys = [
      {pubkey: tokenSwap, isSigner: false, isWritable: false},
      {pubkey: owner, isSigner: false, isWritable: false},	//becem authority 
      {pubkey: account, isSigner: true, isWritable: true},//userSource
      {pubkey: userSource, isSigner: false, isWritable: true},
      {pubkey: poolSource, isSigner: false, isWritable: true},
      {pubkey: poolDestination, isSigner: false, isWritable: true},
      {pubkey: userDestination, isSigner: false, isWritable: true},
      {pubkey: poolMint, isSigner: false, isWritable: true},
      {pubkey: feeAccount, isSigner: false, isWritable: true},
      {pubkey: TOKEN_PROGRAM_ID, isSigner: false, isWritable: false},
     {pubkey: hostFeeAccount, isSigner: false, isWritable: true},

      // {pubkey: payer.publicKey, isSigner: true, isWritable: false}, //jawaher
      {pubkey: programAddress ,isSigner: false, isWritable: false},	//becem
      {pubkey:  new PublicKey(pubkey_swap),isSigner: false, isWritable: false}, //becem,
       
        ];

    return new TransactionInstruction({
      keys,
      programId: programId,
      data,
    });
  }


    /**
   * Construct a  Withdraw instruction
   *
   * @param programId SPL Token program account
   * @param account Account
   * @param payer Owner of the source account //jawaher
  // * @ param owner Owner of the source account // becem
   * @param amount Number of tokens to transfer
   */

  static createWithdrawInstruction(
    programId,
    account,
    payer, //jawaher
   // owner, //becem
    amount,
  ): TransactionInstruction {
    const dataLayout = BufferLayout.struct([
      BufferLayout.u8('instruction'),
      Layout.uint64('amount'),
    ]);

    const data = Buffer.alloc(dataLayout.span);
    dataLayout.encode(
      {
        instruction: 18, // withdrow instruction
        amount: new u64(amount).toBuffer(),
      },
      data,
    );

    const keys = [
      {pubkey: account, isSigner: false, isWritable: true},
      {pubkey: payer.publicKey, isSigner: true, isWritable: false},//jawaher
     // {pubkey: owner, isSigner: false, isWritable: false}, //becem
    ];

    return new TransactionInstruction({
      keys,
      programId: programId,
      data,
    });
  }


  

  /**
   * Construct a Transfer instruction
   *
   * @param programId SPL Token program account
   * @param source Source account
   * @param destination Destination account
   * @param owner Owner of the source account
   * @param multiSigners Signing accounts if `authority` is a multiSig
   * @param amount Number of tokens to transfer
   */

  static createTransferInstruction(
    programId: PublicKey,
    source: PublicKey,
    destination: PublicKey,
    owner: PublicKey,
    multiSigners: Array<Account>,
    amount: number | u64,
  ): TransactionInstruction {
    const dataLayout = BufferLayout.struct([
      BufferLayout.u8('instruction'),
      Layout.uint64('amount'),
    ]);

    const data = Buffer.alloc(dataLayout.span);
    dataLayout.encode(
      {
        instruction: 3, // Transfer instruction
        amount: new u64(amount).toBuffer(),
      },
      data,
    );

    let keys = [
      {pubkey: source, isSigner: false, isWritable: true},
      {pubkey: destination, isSigner: false, isWritable: true},
    ];
    if (multiSigners.length === 0) {
      keys.push({
        pubkey: owner,
        isSigner: true,
        isWritable: false,
      });
    } else {
      keys.push({pubkey: owner, isSigner: false, isWritable: false});
      multiSigners.forEach(signer =>
        keys.push({
          pubkey: signer.publicKey,
          isSigner: true,
          isWritable: false,
        }),
      );
    }
    return new TransactionInstruction({
      keys,
      programId: programId,
      data,
    });
  }

  /**
   * Construct an Approve instruction
   *
   * @param programId SPL Token program account
   * @param account Public key of the account
   * @param delegate Account authorized to perform a transfer of tokens from the source account
   * @param owner Owner of the source account
   * @param multiSigners Signing accounts if `owner` is a multiSig
   * @param amount Maximum number of tokens the delegate may transfer
   */
  static createApproveInstruction(
    programId: PublicKey,
    account: PublicKey,
    delegate: PublicKey,
    owner: PublicKey,
    multiSigners: Array<Account>,
    amount: number | u64,
  ): TransactionInstruction {
    const dataLayout = BufferLayout.struct([
      BufferLayout.u8('instruction'),
      Layout.uint64('amount'),
    ]);

    const data = Buffer.alloc(dataLayout.span);
    dataLayout.encode(
      {
        instruction: 4, // Approve instruction
        amount: new u64(amount).toBuffer(),
      },
      data,
    );

    let keys = [
      {pubkey: account, isSigner: false, isWritable: true},
      {pubkey: delegate, isSigner: false, isWritable: false},
    ];
    if (multiSigners.length === 0) {
      keys.push({pubkey: owner, isSigner: true, isWritable: false});
    } else {
      keys.push({pubkey: owner, isSigner: false, isWritable: false});
      multiSigners.forEach(signer =>
        keys.push({
          pubkey: signer.publicKey,
          isSigner: true,
          isWritable: false,
        }),
      );
    }

    return new TransactionInstruction({
      keys,
      programId: programId,
      data,
    });
  }

  /**
   * Construct a Revoke instruction
   *
   * @param programId SPL Token program account
   * @param account Public key of the account
   * @param owner Owner of the source account
   * @param multiSigners Signing accounts if `owner` is a multiSig
   */
  static createRevokeInstruction(
    programId: PublicKey,
    account: PublicKey,
    owner: PublicKey,
    multiSigners: Array<Account>,
  ): TransactionInstruction {
    const dataLayout = BufferLayout.struct([BufferLayout.u8('instruction')]);

    const data = Buffer.alloc(dataLayout.span);
    dataLayout.encode(
      {
        instruction: 5, // Approve instruction
      },
      data,
    );

    let keys = [{pubkey: account, isSigner: false, isWritable: true}];
    if (multiSigners.length === 0) {
      keys.push({pubkey: owner, isSigner: true, isWritable: false});
    } else {
      keys.push({pubkey: owner, isSigner: false, isWritable: false});
      multiSigners.forEach(signer =>
        keys.push({
          pubkey: signer.publicKey,
          isSigner: true,
          isWritable: false,
        }),
      );
    }

    return new TransactionInstruction({
      keys,
      programId: programId,
      data,
    });
  }

  /**
   * Construct a SetAuthority instruction
   *
   * @param programId SPL Token program account
   * @param account Public key of the account
   * @param newAuthority New authority of the account
   * @param authorityType Type of authority to set
   * @param currentAuthority Current authority of the specified type
   * @param multiSigners Signing accounts if `currentAuthority` is a multiSig
   */
  static createSetAuthorityInstruction(
    programId: PublicKey,
    account: PublicKey,
    newAuthority: PublicKey | null,
    authorityType: AuthorityType,
    currentAuthority: PublicKey,
    multiSigners: Array<Account>,
  ): TransactionInstruction {
    const commandDataLayout = BufferLayout.struct([
      BufferLayout.u8('instruction'),
      BufferLayout.u8('authorityType'),
      BufferLayout.u8('option'),
      Layout.publicKey('newAuthority'),
    ]);

    let data = Buffer.alloc(1024);
    {
      const encodeLength = commandDataLayout.encode(
        {
          instruction: 6, // SetAuthority instruction
          authorityType: AuthorityTypeCodes[authorityType],
          option: newAuthority === null ? 0 : 1,
          newAuthority: pubkeyToBuffer(newAuthority || new PublicKey(0)),
        },
        data,
      );
      data = data.slice(0, encodeLength);
    }

    let keys = [{pubkey: account, isSigner: false, isWritable: true}];
    if (multiSigners.length === 0) {
      keys.push({pubkey: currentAuthority, isSigner: true, isWritable: false});
    } else {
      keys.push({pubkey: currentAuthority, isSigner: false, isWritable: false});
      multiSigners.forEach(signer =>
        keys.push({
          pubkey: signer.publicKey,
          isSigner: true,
          isWritable: false,
        }),
      );
    }

    return new TransactionInstruction({
      keys,
      programId: programId,
      data,
    });
  }

  /**
   * Construct a MintTo instruction
   *
   * @param programId SPL Token program account
   * @param mint Public key of the mint
   * @param dest Public key of the account to mint to
   * @param authority The mint authority
   * @param multiSigners Signing accounts if `authority` is a multiSig
   * @param amount Amount to mint
   */
  static createMintToInstruction(
    programId: PublicKey,
    mint: PublicKey,
    dest: PublicKey,
    authority: PublicKey,
    multiSigners: Array<Account>,
    amount: number | u64,
  ): TransactionInstruction {
    const dataLayout = BufferLayout.struct([
      BufferLayout.u8('instruction'),
      Layout.uint64('amount'),
    ]);

    const data = Buffer.alloc(dataLayout.span);
    dataLayout.encode(
      {
        instruction: 7, // MintTo instruction
        amount: new u64(amount).toBuffer(),
      },
      data,
    );

    let keys = [
      {pubkey: mint, isSigner: false, isWritable: true},
      {pubkey: dest, isSigner: false, isWritable: true},
    ];
    if (multiSigners.length === 0) {
      keys.push({
        pubkey: authority,
        isSigner: true,
        isWritable: false,
      });
    } else {
      keys.push({pubkey: authority, isSigner: false, isWritable: false});
      multiSigners.forEach(signer =>
        keys.push({
          pubkey: signer.publicKey,
          isSigner: true,
          isWritable: false,
        }),
      );
    }

    return new TransactionInstruction({
      keys,
      programId: programId,
      data,
    });
  }

  /**
   * Construct a Burn instruction
   *
   * @param programId SPL Token program account
   * @param mint Mint for the account
   * @param account Account to burn tokens from
   * @param owner Owner of the account
   * @param multiSigners Signing accounts if `authority` is a multiSig
   * @param amount amount to burn
   */
  static createBurnInstruction(
    programId: PublicKey,
    mint: PublicKey,
    account: PublicKey,
    owner: PublicKey,
    multiSigners: Array<Account>,
    amount: number | u64,
  ): TransactionInstruction {
    const dataLayout = BufferLayout.struct([
      BufferLayout.u8('instruction'),
      Layout.uint64('amount'),
    ]);

    const data = Buffer.alloc(dataLayout.span);
    dataLayout.encode(
      {
        instruction: 8, // Burn instruction
        amount: new u64(amount).toBuffer(),
      },
      data,
    );

    let keys = [
      {pubkey: account, isSigner: false, isWritable: true},
      {pubkey: mint, isSigner: false, isWritable: true},
    ];
    if (multiSigners.length === 0) {
      keys.push({
        pubkey: owner,
        isSigner: true,
        isWritable: false,
      });
    } else {
      keys.push({pubkey: owner, isSigner: false, isWritable: false});
      multiSigners.forEach(signer =>
        keys.push({
          pubkey: signer.publicKey,
          isSigner: true,
          isWritable: false,
        }),
      );
    }

    return new TransactionInstruction({
      keys,
      programId: programId,
      data,
    });
  }

  /**
   * Construct a Close instruction
   *
   * @param programId SPL Token program account
   * @param account Account to close
   * @param dest Account to receive the remaining balance of the closed account
   * @param authority Account Close authority
   * @param multiSigners Signing accounts if `owner` is a multiSig
   */
  static createCloseAccountInstruction(
    programId: PublicKey,
    account: PublicKey,
    dest: PublicKey,
    owner: PublicKey,
    multiSigners: Array<Account>,
  ): TransactionInstruction {
    const dataLayout = BufferLayout.struct([BufferLayout.u8('instruction')]);
    const data = Buffer.alloc(dataLayout.span);
    dataLayout.encode(
      {
        instruction: 9, // CloseAccount instruction
      },
      data,
    );

    let keys = [
      {pubkey: account, isSigner: false, isWritable: true},
      {pubkey: dest, isSigner: false, isWritable: true},
    ];
    if (multiSigners.length === 0) {
      keys.push({pubkey: owner, isSigner: true, isWritable: false});
    } else {
      keys.push({pubkey: owner, isSigner: false, isWritable: false});
      multiSigners.forEach(signer =>
        keys.push({
          pubkey: signer.publicKey,
          isSigner: true,
          isWritable: false,
        }),
      );
    }

    return new TransactionInstruction({
      keys,
      programId: programId,
      data,
    });
  }

  /**
   * Construct a Freeze instruction
   *
   * @param programId SPL Token program account
   * @param account Account to freeze
   * @param mint Mint account
   * @param authority Mint freeze authority
   * @param multiSigners Signing accounts if `owner` is a multiSig
   */
  static createFreezeAccountInstruction(
    programId: PublicKey,
    account: PublicKey,
    mint: PublicKey,
    authority: PublicKey,
    multiSigners: Array<Account>,
  ): TransactionInstruction {
    const dataLayout = BufferLayout.struct([BufferLayout.u8('instruction')]);
    const data = Buffer.alloc(dataLayout.span);
    dataLayout.encode(
      {
        instruction: 10, // FreezeAccount instruction
      },
      data,
    );

    let keys = [
      {pubkey: account, isSigner: false, isWritable: true},
      {pubkey: mint, isSigner: false, isWritable: false},
    ];
    if (multiSigners.length === 0) {
      keys.push({pubkey: authority, isSigner: true, isWritable: false});
    } else {
      keys.push({pubkey: authority, isSigner: false, isWritable: false});
      multiSigners.forEach(signer =>
        keys.push({
          pubkey: signer.publicKey,
          isSigner: true,
          isWritable: false,
        }),
      );
    }

    return new TransactionInstruction({
      keys,
      programId: programId,
      data,
    });
  }

  /**
   * Construct a Thaw instruction
   *
   * @param programId SPL Token program account
   * @param account Account to thaw
   * @param mint Mint account
   * @param authority Mint freeze authority
   * @param multiSigners Signing accounts if `owner` is a multiSig
   */
  static createThawAccountInstruction(
    programId: PublicKey,
    account: PublicKey,
    mint: PublicKey,
    authority: PublicKey,
    multiSigners: Array<Account>,
  ): TransactionInstruction {
    const dataLayout = BufferLayout.struct([BufferLayout.u8('instruction')]);
    const data = Buffer.alloc(dataLayout.span);
    dataLayout.encode(
      {
        instruction: 11, // ThawAccount instruction
      },
      data,
    );

    let keys = [
      {pubkey: account, isSigner: false, isWritable: true},
      {pubkey: mint, isSigner: false, isWritable: false},
    ];
    if (multiSigners.length === 0) {
      keys.push({pubkey: authority, isSigner: true, isWritable: false});
    } else {
      keys.push({pubkey: authority, isSigner: false, isWritable: false});
      multiSigners.forEach(signer =>
        keys.push({
          pubkey: signer.publicKey,
          isSigner: true,
          isWritable: false,
        }),
      );
    }

    return new TransactionInstruction({
      keys,
      programId: programId,
      data,
    });
  }

  /**
   * Construct a TransferChecked instruction
   *
   * @param programId SPL Token program account
   * @param source Source account
   * @param mint Mint account
   * @param destination Destination account
   * @param owner Owner of the source account
   * @param multiSigners Signing accounts if `authority` is a multiSig
   * @param amount Number of tokens to transfer
   * @param decimals Number of decimals in transfer amount
   */
  static createTransferCheckedInstruction(
    programId: PublicKey,
    source: PublicKey,
    mint: PublicKey,
    destination: PublicKey,
    owner: PublicKey,
    multiSigners: Array<Account>,
    amount: number | u64,
    decimals: number,
  ): TransactionInstruction {
    const dataLayout = BufferLayout.struct([
      BufferLayout.u8('instruction'),
      Layout.uint64('amount'),
      BufferLayout.u8('decimals'),
    ]);

    const data = Buffer.alloc(dataLayout.span);
    dataLayout.encode(
      {
        instruction: 12, // TransferChecked instruction
        amount: new u64(amount).toBuffer(),
        decimals,
      },
      data,
    );

    let keys = [
      {pubkey: source, isSigner: false, isWritable: true},
      {pubkey: mint, isSigner: false, isWritable: false},
      {pubkey: destination, isSigner: false, isWritable: true},
    ];
    if (multiSigners.length === 0) {
      keys.push({
        pubkey: owner,
        isSigner: true,
        isWritable: false,
      });
    } else {
      keys.push({pubkey: owner, isSigner: false, isWritable: false});
      multiSigners.forEach(signer =>
        keys.push({
          pubkey: signer.publicKey,
          isSigner: true,
          isWritable: false,
        }),
      );
    }
    return new TransactionInstruction({
      keys,
      programId: programId,
      data,
    });
  }

  /**
   * Construct an ApproveChecked instruction
   *
   * @param programId SPL Token program account
   * @param account Public key of the account
   * @param mint Mint account
   * @param delegate Account authorized to perform a transfer of tokens from the source account
   * @param owner Owner of the source account
   * @param multiSigners Signing accounts if `owner` is a multiSig
   * @param amount Maximum number of tokens the delegate may transfer
   * @param decimals Number of decimals in approve amount
   */
  static createApproveCheckedInstruction(
    programId: PublicKey,
    account: PublicKey,
    mint: PublicKey,
    delegate: PublicKey,
    owner: PublicKey,
    multiSigners: Array<Account>,
    amount: number | u64,
    decimals: number,
  ): TransactionInstruction {
    const dataLayout = BufferLayout.struct([
      BufferLayout.u8('instruction'),
      Layout.uint64('amount'),
      BufferLayout.u8('decimals'),
    ]);

    const data = Buffer.alloc(dataLayout.span);
    dataLayout.encode(
      {
        instruction: 13, // ApproveChecked instruction
        amount: new u64(amount).toBuffer(),
        decimals,
      },
      data,
    );

    let keys = [
      {pubkey: account, isSigner: false, isWritable: true},
      {pubkey: mint, isSigner: false, isWritable: false},
      {pubkey: delegate, isSigner: false, isWritable: false},
    ];
    if (multiSigners.length === 0) {
      keys.push({pubkey: owner, isSigner: true, isWritable: false});
    } else {
      keys.push({pubkey: owner, isSigner: false, isWritable: false});
      multiSigners.forEach(signer =>
        keys.push({
          pubkey: signer.publicKey,
          isSigner: true,
          isWritable: false,
        }),
      );
    }

    return new TransactionInstruction({
      keys,
      programId: programId,
      data,
    });
  }

  /**
   * Construct a MintToChecked instruction
   *
   * @param programId SPL Token program account
   * @param mint Public key of the mint
   * @param dest Public key of the account to mint to
   * @param authority The mint authority
   * @param multiSigners Signing accounts if `authority` is a multiSig
   * @param amount Amount to mint
   * @param decimals Number of decimals in amount to mint
   */
  static createMintToCheckedInstruction(
    programId: PublicKey,
    mint: PublicKey,
    dest: PublicKey,
    authority: PublicKey,
    multiSigners: Array<Account>,
    amount: number | u64,
    decimals: number,
  ): TransactionInstruction {
    const dataLayout = BufferLayout.struct([
      BufferLayout.u8('instruction'),
      Layout.uint64('amount'),
      BufferLayout.u8('decimals'),
    ]);

    const data = Buffer.alloc(dataLayout.span);
    dataLayout.encode(
      {
        instruction: 14, // MintToChecked instruction
        amount: new u64(amount).toBuffer(),
        decimals,
      },
      data,
    );

    let keys = [
      {pubkey: mint, isSigner: false, isWritable: true},
      {pubkey: dest, isSigner: false, isWritable: true},
    ];
    if (multiSigners.length === 0) {
      keys.push({
        pubkey: authority,
        isSigner: true,
        isWritable: false,
      });
    } else {
      keys.push({pubkey: authority, isSigner: false, isWritable: false});
      multiSigners.forEach(signer =>
        keys.push({
          pubkey: signer.publicKey,
          isSigner: true,
          isWritable: false,
        }),
      );
    }

    return new TransactionInstruction({
      keys,
      programId: programId,
      data,
    });
  }

  /**
   * Construct a BurnChecked instruction
   *
   * @param programId SPL Token program account
   * @param mint Mint for the account
   * @param account Account to burn tokens from
   * @param owner Owner of the account
   * @param multiSigners Signing accounts if `authority` is a multiSig
   * @param amount amount to burn
   */
  static createBurnCheckedInstruction(
    programId: PublicKey,
    mint: PublicKey,
    account: PublicKey,
    owner: PublicKey,
    multiSigners: Array<Account>,
    amount: number | u64,
    decimals: number,
  ): TransactionInstruction {
    const dataLayout = BufferLayout.struct([
      BufferLayout.u8('instruction'),
      Layout.uint64('amount'),
      BufferLayout.u8('decimals'),
    ]);

    const data = Buffer.alloc(dataLayout.span);
    dataLayout.encode(
      {
        instruction: 15, // BurnChecked instruction
        amount: new u64(amount).toBuffer(),
        decimals,
      },
      data,
    );

    let keys = [
      {pubkey: account, isSigner: false, isWritable: true},
      {pubkey: mint, isSigner: false, isWritable: true},
    ];
    if (multiSigners.length === 0) {
      keys.push({
        pubkey: owner,
        isSigner: true,
        isWritable: false,
      });
    } else {
      keys.push({pubkey: owner, isSigner: false, isWritable: false});
      multiSigners.forEach(signer =>
        keys.push({
          pubkey: signer.publicKey,
          isSigner: true,
          isWritable: false,
        }),
      );
    }

    return new TransactionInstruction({
      keys,
      programId: programId,
      data,
    });
  }

  /**
   * Get the address for the associated token account
   *
   * @param associatedProgramId SPL Associated Token program account
   * @param programId SPL Token program account
   * @param mint Token mint account
   * @param owner Owner of the new account
   * @return Public key of the associated token account
   */
  static async getAssociatedTokenAddress(
    associatedProgramId: PublicKey,
    programId: PublicKey,
    mint: PublicKey,
    owner: PublicKey,
  ): Promise<PublicKey> {
    return (
      await PublicKey.findProgramAddress(
        [owner.toBuffer(), programId.toBuffer(), mint.toBuffer()],
        associatedProgramId,
      )
    )[0];
  }

  /**
   * Construct the AssociatedTokenProgram instruction to create the associated
   * token account
   *
   * @param associatedProgramId SPL Associated Token program account
   * @param programId SPL Token program account
   * @param mint Token mint account
   * @param associatedAccount New associated account
   * @param owner Owner of the new account
   * @param payer Payer of fees
   */
  static createAssociatedTokenAccountInstruction(
    associatedProgramId: PublicKey,
    programId: PublicKey,
    mint: PublicKey,
    associatedAccount: PublicKey,
    owner: PublicKey,
    payer: PublicKey,
  ): TransactionInstruction {
    const data = Buffer.alloc(0);

    let keys = [
      {pubkey: payer, isSigner: true, isWritable: true},
      {pubkey: associatedAccount, isSigner: false, isWritable: true},
      {pubkey: owner, isSigner: false, isWritable: false},
      {pubkey: mint, isSigner: false, isWritable: false},
      {pubkey: SystemProgram.programId, isSigner: false, isWritable: false},
      {pubkey: programId, isSigner: false, isWritable: false},
      {pubkey: SYSVAR_RENT_PUBKEY, isSigner: false, isWritable: false},
    ];

    return new TransactionInstruction({
      keys,
      programId: associatedProgramId,
      data,
    });
  }
}<|MERGE_RESOLUTION|>--- conflicted
+++ resolved
@@ -503,71 +503,6 @@
   amount:any,
   volatility:any
 ): Promise<nToken> {
-<<<<<<< HEAD
-
-  const newAccount = new Account();
-
-  
-  // Allocate memory for the account
-  const balanceNeeded = await nToken.getMinBalanceRentForExemptAccount(
-    this.connection,
-  );
-  /* let programAddress = await PublicKey.createProgramAddress(
-    [Buffer.from("you pass karima") , Buffer.from("Silvester Stalone")],
-   this.programId
-  ); */
-  const tokenSwapAccount = new Account([213,92,95,30,183,94,255,53,238,181,251,106,217,117,87,161,161,47,143,10,123,223,81,123,125,80,76,110,25,245,175,147,136,172,139,177,103,223,45,173,84,25,118,238,129,77,48,49,2,224,217,128,49,19,72,244,29,112,18,184,187,37,199,42]);
-  let programAddress;
- let nonce;
-  [programAddress, nonce] = await PublicKey.findProgramAddress(
-    [tokenSwapAccount.publicKey.toBuffer()],
-    this.programId,
-  );
-
-  const transaction = new Transaction();
-  transaction.add(
-    SystemProgram.createAccount({
-      fromPubkey: this.payer.publicKey,
-      newAccountPubkey: newAccount.publicKey,
-      lamports: balanceNeeded,
-      space: AccountLayout.span,
-      programId:this.programId,
-    }),
-  );
-
-  const mintPublicKey = this.publicKey;
-  transaction.add(
-    nToken.createInitAccountInstruction(
-      this.programId,
-      mintPublicKey,
-      newAccount.publicKey,
-      this.payer.publicKey,
-    ),
-  );
-
-  this.accountTest = newAccount;
-  console.log ("account test : "+ newAccount.publicKey);
-  transaction.add(
-    nToken.createDepositInstruction(
-      this.programId,
-      newAccount.publicKey,
-      this.payer.publicKey,
-      amount,
-      volatility,
-      programAddress
-      ),
-  );
-
-  // Send the two instructions
-  await sendAndConfirmTransaction(
-    'createAccount and InitializeMint',
-    this.connection,
-    transaction,
-    this.payer,
-    newAccount
-  );
-
-=======
 
   const newAccount = new Account();
 
@@ -628,7 +563,6 @@
     newAccount
   );
 
->>>>>>> 241c6c70
  
 }
   /**
