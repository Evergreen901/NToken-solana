/**
 * @flow
 */

import { Buffer } from 'buffer';
import assert from 'assert';
import BN from 'bn.js';
import * as BufferLayout from 'buffer-layout';
import {
    Account,
    PublicKey,
    SystemProgram,
    Transaction,
    TransactionInstruction,
    SYSVAR_RENT_PUBKEY,
} from '@solana/web3.js';
import {
    blob,
    u
} from 'buffer-layout'
import type {
    Connection,
    Commitment,
    TransactionSignature,
} from '@solana/web3.js';

import * as Layout from './layout';
import { sendAndConfirmTransaction } from './util/send-and-confirm-transaction';

export const TOKEN_PROGRAM_ID: PublicKey = new PublicKey(
    'TokenkegQfeZyiNwAJbNbGKPFXCWuBvf9Ss623VQ5DA',
);

export const ASSOCIATED_TOKEN_PROGRAM_ID: PublicKey = new PublicKey(
    'ATokenGPvbdGVxr1b2hvZbsiqW5xWH25efTNsLJA8knL',
);
const MAX_ASSET_PER_PORTFOLIO = 10;

const FAILED_TO_FIND_ACCOUNT = 'Failed to find account';
const INVALID_ACCOUNT_OWNER = 'Invalid account owner';
const pubkey_swap = "SwaPpA9LAaLfeLi3a68M4DjnLqgtticKg6CnyNwgAC8";
/**
 * Unfortunately, BufferLayout.encode uses an `instanceof` check for `Buffer`
 * which fails when using `publicKey.toBuffer()` directly because the bundled `Buffer`
 * class in `@solana/web3.js` is different from the bundled `Buffer` class in this package
 */
function pubkeyToBuffer(publicKey: PublicKey): typeof Buffer {
    return Buffer.from(publicKey.toBuffer());
}

/**
 * 64-bit value
 */
export class u64 extends BN {
    /**
     * Convert to Buffer representation
     */
    toBuffer(): typeof Buffer {
        const a = super.toArray().reverse();
        const b = Buffer.from(a);
        if (b.length === 8) {
            return b;
        }
        assert(b.length < 8, 'u64 too large');

        const zeroPad = Buffer.alloc(8);
        b.copy(zeroPad);
        return zeroPad;
    }

    /**
     * Construct a u64 from Buffer representation
     */
    static fromBuffer(buffer: typeof Buffer): u64 {
        assert(buffer.length === 8, `Invalid buffer length: ${buffer.length}`);
        return new u64(
            [...buffer]
            .reverse()
            .map(i => `00${i.toString(16)}`.slice(-2))
            .join(''),
            16,
        );
    }
}

function isAccount(accountOrPublicKey: any): boolean {
    return 'publicKey' in accountOrPublicKey;
}

type AuthorityType = |
    'MintTokens' |
    'FreezeAccount' |
    'AccountOwner' |
    'CloseAccount';

const AuthorityTypeCodes = {
    MintTokens: 0,
    FreezeAccount: 1,
    AccountOwner: 2,
    CloseAccount: 3,
};

// The address of the special mint for wrapped native token.
export const NATIVE_MINT: PublicKey = new PublicKey(
    'So11111111111111111111111111111111111111112',
);

/**
 * Information about the mint
 */
type MintInfo = {
    /**
     * Optional authority used to mint new tokens. The mint authority may only be provided during
     * mint creation. If no mint authority is present then the mint has a fixed supply and no
     * further tokens may be minted.
     */
    mintAuthority: null | PublicKey,

    /**
     * Total supply of tokens
     */
    supply: u64,

    /**
     * Number of base 10 digits to the right of the decimal place
     */
    decimals: number,

    /**
     * Is this mint initialized
     */
    isInitialized: boolean,

    /**
     * Optional authority to freeze token accounts
     */
    freezeAuthority: null | PublicKey,

};

export const MintLayout: typeof BufferLayout.Structure = BufferLayout.struct([
    BufferLayout.u32('mintAuthorityOption'),
    Layout.publicKey('mintAuthority'),
    Layout.uint64('supply'),
    BufferLayout.u8('decimals'),
    BufferLayout.u8('isInitialized'),
    BufferLayout.u32('freezeAuthorityOption'),
    Layout.publicKey('freezeAuthority'),
    BufferLayout.u32('mintIdAssetOption'),
    Layout.publicKey('mintIdAsset'),
    BufferLayout.u32('pubkeySwapOption'),
    Layout.publicKey('pubkeySwap'),
]);

/**
 * Information about an account
 */
type AccountInfo = {
    /**
     * The address of this account
     */
    address: PublicKey,

    /**
     * The mint associated with this account
     */
    mint: PublicKey,

    /**
     * Owner of this account
     */
    owner: PublicKey,

    /**
     * Amount of tokens this account holds
     */
    amount: u64,

    /**
     * The delegate for this account
     */
    delegate: null | PublicKey,

    /**
     * The amount of tokens the delegate authorized to the delegate
     */
    delegatedAmount: u64,

    /**
     * Is this account initialized
     */
    isInitialized: boolean,

    /**
     * Is this account frozen
     */
    isFrozen: boolean,

    /**
     * Is this a native token account
     */
    isNative: boolean,

    /**
     * If this account is a native token, it must be rent-exempt. This
     * value logs the rent-exempt reserve which must remain in the balance
     * until the account is closed.
     */
    rentExemptReserve: null | u64,

    /**
     * Optional authority to close the account
     */
    closeAuthority: null | PublicKey,

    /**
     * Amount usdc of tokens this account holds
     */
    usdc: u64,

    /**
     * Amount asset of tokens this account holds
     */
    asset: u64,


};

/**
 * @private
 */
export const AccountLayout: typeof BufferLayout.Structure = BufferLayout.struct(
    [
        Layout.publicKey('mint'), //  32
        Layout.publicKey('owner'), //32
        Layout.uint64('amount'), // 8
        BufferLayout.u32('delegateOption'),
        Layout.publicKey('delegate'), // 36
        BufferLayout.u8('state'), // 1
        BufferLayout.u32('isNativeOption'),
        Layout.uint64('isNative'), //12
        Layout.uint64('delegatedAmount'), // 8
        BufferLayout.u32('closeAuthorityOption'),
        Layout.publicKey('closeAuthority'), //36
        Layout.uint64('usdc'), // 8
        Layout.uint64('asset'), // 8
    ],
);

/**
 * @private
 */
export const AccountLayoutNew: typeof BufferLayout.Structure = BufferLayout.struct(
    [
        Layout.publicKey('mint'), //  32
        Layout.publicKey('owner'), //32
        Layout.uint64('amount'), // 8
        BufferLayout.u32('delegateOption'),
        Layout.publicKey('delegate'), // 36
        BufferLayout.u8('state'), // 1
        BufferLayout.u32('isNativeOption'),
        Layout.uint64('isNative'), //12
        Layout.uint64('delegatedAmount'), // 8
        BufferLayout.u32('closeAuthorityOption'),
        Layout.publicKey('closeAuthority'), //36

    ],
);

/**
 * Information about an account
 */
type PortfolioInfo = {

    /**
     * The address of this account
     */
    portfoliAddress: PublicKey,
      /**
     * the address of the creator
     */
    creatorPortfolio: publicKey,
    /**
     * Owner of this account
     */
    owner: PublicKey,

       /**
     * metadata url
     */
    metadataUrl: BufferLayout.blob,

    /**
     * metadata hash
     */
    metadataHash: u32,
 
    /**
<<<<<<< HEAD
     * initialized account 
=======
     * metadata url
     */
    metadataUrl: BufferLayout.blob,
    /**
     * Amount usdc of tokens this account holds
>>>>>>> e4a074c7
     */
     is_initialize:null | u64,
    /**
     * The amount of first asset
     */
    amountAsset1: null | u8,
    /**
     * The address of first asset
     */
    addressAsset1: null | PublicKey,
    /**
     * The period of first asset
     */
    periodAsset1: null | u8,
    /**
     * The asset solde of first asset
     */
    assetToSoldIntoAsset1: null | PublicKey,
    /**
     * The amount of asset
     */
    amountAsset2: null | u8,
    /**
     * The address of  asset
     */
    addressAsset2: null | PublicKey,
    /**
     * The period of  asset
     */
    periodAsset2: null | u8,
    /**
     * The asset solde of asset
     */
    assetToSoldIntoAsset2: null | PublicKey,

    /**
     * The amount of asset
     */
    amountAsset3: null | u8,
    /**
     * The address of  asset
     */
    addressAsset3: null | PublicKey,
    /**
     * The period of  asset
     */
    periodAsset3: null | u8,
    /**
     * The asset solde of asset
     */
    assetToSoldIntoAsset3: null | PublicKey,
    /**
     * The amount of asset
     */
    amountAsset4: null | u8,
    /**
     * The address of  asset
     */
    addressAsset4: null | PublicKey,
    /**
     * The period of  asset
     */
    periodAsset4: null | u8,
    /**
     * The asset solde of asset
     */
    assetToSoldIntoAsset4: null | PublicKey,
    /**
     * The amount of asset
     */
    amountAsset5: null | u8,
    /**
     * The address of  asset
     */
    addressAsset5: null | PublicKey,
    /**
     * The period of  asset
     */
    periodAsset5: null | u8,
    /**
     * The asset solde of asset
     */
    assetToSoldIntoAsset5: null | PublicKey,

    /**
     * The amount of first asset
     */
    amountAsset6: null | u8,
    /**
     * The address of first asset
     */
    addressAsset6: null | PublicKey,
    /**
     * The period of first asset
     */
    periodAsset6: null | u8,
    /**
     * The asset solde of first asset
     */
    assetToSoldIntoAsset6: null | PublicKey,
    /**
     * The amount of asset
     */
    amountAsset7: null | u8,
    /**
     * The address of  asset
     */
    addressAsset7: null | PublicKey,
    /**
     * The period of  asset
     */
    periodAsset7: null | u8,
    /**
     * The asset solde of asset
     */
    assetToSoldIntoAsset7: null | PublicKey,

    /**
     * The amount of asset
     */
    amountAsset8: null | u8,
    /**
     * The address of  asset
     */
    addressAsset8: null | PublicKey,
    /**
     * The period of  asset
     */
    periodAsset8: null | u8,
    /**
     * The asset solde of asset
     */
    assetToSoldIntoAsset8: null | PublicKey,
    /**
     * The amount of asset
     */
    amountAsset9: null | u8,
    /**
     * The address of  asset
     */
    addressAsset9: null | PublicKey,
    /**
     * The period of  asset
     */
    periodAsset9: null | u8,
    /**
     * The asset solde of asset
     */
    assetToSoldIntoAsset9: null | PublicKey,
    /**
     * The amount of asset
 //   amountAsset10: null | u64,
    /**
     * The address of  asset
     */
   // addressAsset10: null | PublicKey,
    /**
     * The period of  asset
     */
  //  periodAsset10: null | u64,
    /**
     * The asset solde of asset
     */
   // assetToSoldIntoAsset10: null | PublicKey
};

/**
 * @private
 */
export const PortfolioLayout: typeof BufferLayout.Structure = BufferLayout.struct(
    [

<<<<<<< HEAD
        Layout.publicKey('portfolioAddress'), //32
        Layout.publicKey('creatorPortfolio'), //32
        BufferLayout.blob(128, 'metadataUrl'), //128
        BufferLayout.u16('metadataHash'), //16
        BufferLayout.u8('is_initialize'), //8
      
        BufferLayout.u8('amountAsset1'), //8
        Layout.publicKey('addressAsset1'), //32
        BufferLayout.u8('periodAsset1'), //8
=======
        Layout.publicKey('owner'), //32
        BufferLayout.blob(128, 'metadataUrl'), //128
        BufferLayout.u16('metadataHash'), //2
        Layout.publicKey('creatorAccount'), //32

        BufferLayout.u8('amountAsset1'), //1
        Layout.publicKey('addressAsset1'), //32
        BufferLayout.u8('periodAsset1'), //1
>>>>>>> e4a074c7
        Layout.publicKey('assetToSoldIntoAsset1'), //32


        BufferLayout.u8('amountAsset2'), //1
        Layout.publicKey('addressAsset2'), //32
<<<<<<< HEAD
        BufferLayout.u8('periodAsset2'), //8
=======
        BufferLayout.u8('periodAsset2'), //1
>>>>>>> e4a074c7
        Layout.publicKey('assetToSoldIntoAsset2'), //32


        BufferLayout.u8('amountAsset3'), //1
        Layout.publicKey('addressAsset3'), //32
<<<<<<< HEAD
        BufferLayout.u8('periodAsset3'), //8
=======
        BufferLayout.u8('periodAsset3'), //1
>>>>>>> e4a074c7
        Layout.publicKey('assetToSoldIntoAsset3'), //32


        BufferLayout.u8('amountAsset4'), //1
        Layout.publicKey('addressAsset4'), //32
<<<<<<< HEAD
        BufferLayout.u8('periodAsset4'), //8
=======
        BufferLayout.u8('periodAsset4'), //1
>>>>>>> e4a074c7
        Layout.publicKey('assetToSoldIntoAsset4'), //32


        BufferLayout.u8('amountAsset5'), //1
        Layout.publicKey('addressAsset5'), //32
<<<<<<< HEAD
        BufferLayout.u8('periodAsset5'), //8
=======
        BufferLayout.u8('periodAsset5'), //1
>>>>>>> e4a074c7
        Layout.publicKey('assetToSoldIntoAsset5'), //32


        BufferLayout.u8('amountAsset6'), //1
        Layout.publicKey('addressAsset6'), //32
<<<<<<< HEAD
        BufferLayout.u8('periodAsset6'), //8
=======
        BufferLayout.u8('periodAsset6'), //1
>>>>>>> e4a074c7
        Layout.publicKey('assetToSoldIntoAsset6'), //32


        BufferLayout.u8('amountAsset7'), //1
        Layout.publicKey('addressAsset7'), //32
<<<<<<< HEAD
        BufferLayout.u8('periodAsset7'), //8
=======
        BufferLayout.u8('periodAsset7'), //1
>>>>>>> e4a074c7
        Layout.publicKey('assetToSoldIntoAsset7'), //32


        BufferLayout.u8('amountAsset8'), //1
        Layout.publicKey('addressAsset8'), //32
<<<<<<< HEAD
        BufferLayout.u8('periodAsset8'), //8
=======
        BufferLayout.u8('periodAsset8'), //1
>>>>>>> e4a074c7
        Layout.publicKey('assetToSoldIntoAsset8'), //32


        BufferLayout.u8('amountAsset9'), //1
        Layout.publicKey('addressAsset9'), //32
<<<<<<< HEAD
        BufferLayout.u8('periodAsset9'), //8
=======
        BufferLayout.u8('periodAsset9'), //1
>>>>>>> e4a074c7
        Layout.publicKey('assetToSoldIntoAsset9'), //32


      /*  Layout.u8('amountAsset10'), //1
        Layout.publicKey('addressAsset10'), //32
        Layout.u32('periodAsset10'), //1
        Layout.publicKey('assetToSoldIntoAsset10'), //32*/
    ],
);

/**
 * Information about an user portfolio
 */
type UserPortfolioInfo = {
        /**
         * The address of this account
         */
        address: PublicKey,
        /**
         * Owner of this account
         */
        owner: PublicKey,

        /**
         * Owner of this account
         */
        portfolioAddress: PublicKey,

        /**
        * The delegate for this account
         */
         delegate: null | PublicKey,

        /**
        * The amount of tokens the delegate authorized to the delegate
        */
         delegatedAmount: u64,
        /**
         * Value of this assets
         */
        valueAsset1: null | uint64,
        /**
         * publickey of this assets
         */
        addressAsset1: null | PublicKey,
        /**
         * Value of this assets
         */
        valueAsset2: null | uint64,
        /**
         * publickey of this assets
         */
        addressAsset2: null | PublicKey,
        /**
         * Value of this assets
         */
        valueAsset3: null | uint64,
        /**
         * publickey of this assets
         */
        addressAsset3: null | PublicKey,
        /**
         * Value of this assets
         */
        valueAsset4: null | uint64,
        /**
         * publickey of this assets
         */
        addressAsset4: null | PublicKey,
        /**
         * Value of this assets
         */
        valueAsset5: null | uint64,
        /**
         * publickey of this assets
         */
        addressAsset5: null | PublicKey,
        /**
         * Value of this assets
         */
        valueAsset6: null | uint64,
        /**
         * publickey of this assets
         */
        addressAsset6: null | PublicKey,
        /**
         * Value of this assets
         */
        valueAsset7: null | uint64,
        /**
         * publickey of this assets
         */
        addressAsset7: null | PublicKey,
        /**
         * Value of this assets
         */
        valueAsset8: null | uint64,
        /**
         * publickey of this assets
         */
        addressAsset8: null | PublicKey,
        /**
         * Value of this assets
         */
        valueAsset9: null | uint64,
        /**
         * publickey of this assets
         */
        addressAsset9: null | PublicKey,
        /**
         * Value of this assets
         */
        //valueAsset10: null | uint64,
        /**
         * publickey of this assets
         */
       // addressAsset10: null | PublicKey,


    }
    /**
     * @private
     */
export const UserPortfolioLayout: typeof BufferLayout.Structure = BufferLayout.struct(
    [
        Layout.publicKey('owner'), //32
        Layout.publicKey('portfolioAddress'), //32
        BufferLayout.u32('delegateOption'),
        Layout.publicKey('delegate'), // 36
        Layout.uint64('delegatedAmount'), //5

        Layout.uint64('valueAsset1'), //5
        Layout.publicKey('addressAsset1'), //32

        Layout.uint64('valueAsset2'), //5
        Layout.publicKey('addressAsset2'), //32

        Layout.uint64('valueAsset3'), //5
        Layout.publicKey('addressAsset3'), //32

        Layout.uint64('valueAsset4'), //5
        Layout.publicKey('addressAsset4'), //32

        Layout.uint64('valueAsset5'), //5
        Layout.publicKey('addressAsset5'), //32

        Layout.uint64('valueAsset6'), //5
        Layout.publicKey('addressAsset6'), //32

        Layout.uint64('valueAsset7'), //5
        Layout.publicKey('addressAsset7'), //32

        Layout.uint64('valueAsset8'), //5
        Layout.publicKey('addressAsset8'), //32

        Layout.uint64('valueAsset9'), //5
        Layout.publicKey('addressAsset9'), //32

        //Layout.uint64('valueAsset10'), //5
       // Layout.publicKey('addressAsset10'), //32


    ],
);

/**
 * Information about an multisig
 */
type MultisigInfo = {
    /**
     * The number of signers required
     */
    m: number,

    /**
     * Number of possible signers, corresponds to the
     * number of `signers` that are valid.
     */
    n: number,

    /**
     * Is this mint initialized
     */
    initialized: boolean,

    /**
     * The signers
     */
    signer1: PublicKey,
    signer2: PublicKey,
    signer3: PublicKey,
    signer4: PublicKey,
    signer5: PublicKey,
    signer6: PublicKey,
    signer7: PublicKey,
    signer8: PublicKey,
    signer9: PublicKey,
    signer10: PublicKey,
    signer11: PublicKey,

};

/**
 * @private
 */
const MultisigLayout = BufferLayout.struct([
    BufferLayout.u8('m'),
    BufferLayout.u8('n'),
    BufferLayout.u8('is_initialized'),
    Layout.publicKey('signer1'),
    Layout.publicKey('signer2'),
    Layout.publicKey('signer3'),
    Layout.publicKey('signer4'),
    Layout.publicKey('signer5'),
    Layout.publicKey('signer6'),
    Layout.publicKey('signer7'),
    Layout.publicKey('signer8'),
    Layout.publicKey('signer9'),
    Layout.publicKey('signer10'),
    Layout.publicKey('signer11'),
]);

/**
 * An ERC20-like nToken
 */
export class nToken {
    /**
     * @private
     */
    connection: Connection;

    /**
     * The public key identifying this mint
     */
    publicKey: PublicKey;

    /**
     * Program Identifier for the nToken program
     */
    programId: PublicKey;

    /**
     * Program Identifier for the Associated nToken program
     */
    associatedProgramId: PublicKey;

    /**
     * Fee payer
     */
    payer: Account;

    accountTest: Account;

    /**
     * Create a nToken object attached to the specific mint
     *
     * @param connection The connection to use
     * @param token Public key of the mint
     * @param programId token programId
     * @param payer Payer of fees
     */
    constructor(
        connection: Connection,
        publicKey: PublicKey,
        programId: PublicKey,
        payer: Account,
    ) {
        Object.assign(this, {
            connection,
            publicKey,
            programId,
            payer,
            // Hard code is ok; Overriding is needed only for tests
            associatedProgramId: ASSOCIATED_TOKEN_PROGRAM_ID,
        });
    }

    /**
     * Get the minimum balance for the mint to be rent exempt
     *
     * @return Number of lamports required
     */
    static async getMinBalanceRentForExemptMint(
        connection: Connection,
    ): Promise < number > {
        return await connection.getMinimumBalanceForRentExemption(MintLayout.span);
    }

    /**
     * Get the minimum balance for the account to be rent exempt
     *
     * @return Number of lamports required
     */
    static async getMinBalanceRentForExemptAccount(
        connection: Connection,
    ): Promise < number > {
        return await connection.getMinimumBalanceForRentExemption(
            AccountLayout.span,
        );
    }

    /**
     * Get the minimum balance for the multsig to be rent exempt
     *
     * @return Number of lamports required
     */
    static async getMinBalanceRentForExemptMultisig(
        connection: Connection,
    ): Promise < number > {
        return await connection.getMinimumBalanceForRentExemption(
            MultisigLayout.span,
        );
    }



    /**
     * Create and initialize a token.
     *
     * @param connection The connection to use
     * @param payer Fee payer for transaction
     * @param mintAuthority Account or multisig that will control minting
     * @param freezeAuthority Optional account or multisig that can freeze token accounts
     * @param decimals Location of the decimal place
     * @param programId Optional token programId, uses the system programId by default
     * @return nToken object for the newly minted token
     */
    static async createMint(
        connection: Connection,
        payer: Account,
        mintAuthority: PublicKey,
        freezeAuthority: PublicKey | null,
        decimals: number,
        programId: PublicKey,
        mintIdAsset: PublicKey,
        pubkeySwap: PublicKey
    ): Promise < nToken > {
        const mintAccount = new Account();
        const token = new nToken(
            connection,
            mintAccount.publicKey,
            programId,
            payer
        );

        // Allocate memory for the account
        const balanceNeeded = await nToken.getMinBalanceRentForExemptMint(
            connection,
        );

        const transaction = new Transaction();
        console.log("space is " + MintLayout.span);
        transaction.add(
            SystemProgram.createAccount({
                fromPubkey: payer.publicKey,
                newAccountPubkey: mintAccount.publicKey,
                lamports: balanceNeeded,
                space: MintLayout.span,
                programId,
            }),
        );

        let instruction = nToken.createInitMintInstruction(
            programId,
            mintAccount.publicKey,
            decimals,
            mintAuthority,
            freezeAuthority,
            mintIdAsset,
            pubkeySwap,
        );
        transaction.add(
            instruction
        );

        // Send the two instructions
        await sendAndConfirmTransaction(
            'createAccount and InitializeMint',
            connection,
            transaction,
            payer,
            mintAccount,
        );

        return token;
    }

    /**
     * Create Deposit.
     *
     * @param userSource Source account
     * @param userDestination Destination account
     * @param userAuthority Owner of the source account
     * @param amount   Number of tokens to deposit
     * @param volatility volatility of tokens to deposit
     * @return nToken object for the newly minted token
     */
    async createDeposit(
            userSource: Account,
            userDestination: Account,
            userAuthority: Account,
            amount: any,
            volatility: any
        ): Promise < nToken > {

            const newAccount = new Account();


            // Allocate memory for the account
            const balanceNeeded = await nToken.getMinBalanceRentForExemptAccount(
                this.connection,
            );
            let tokenSwap = new PublicKey("8vT1aMoP3Xdq6JyFfZXUhbjuVgoyR5fG68HGPibDridU");

            let tokenSwapAccount = new Account();
            let programAddress;
            let nonce;
            [programAddress, nonce] = await PublicKey.findProgramAddress(
                [tokenSwap.toBuffer()],
                this.programId,
            );


            const transaction = new Transaction();

            console.log("payer in createDeposit  " + this.payer.publicKey)

            transaction.add(
                nToken.createDepositInstruction(
                    this.programId,
                    this.payer.publicKey,
                    userAuthority.publicKey,
                    amount,
                    volatility,
                    nonce,
                    programAddress,
                    userSource.publicKey,
                    userDestination.publicKey
                ),
            );
            console.log("payer : ", this.payer.publicKey);
            console.log("user Authority : ", userAuthority.publicKey);
            // Send the two instructions
            await sendAndConfirmTransaction(
                'createAccount and InitializeMint',
                this.connection,
                transaction,
                this.payer,
                userAuthority
                //newAccount
            );


        }



        /********************Deposit portfolio**************/
    /**
     * Create Deposit Portfolio.
     *
     * @param userSource Source account
     * @param userDestination Destination account
     * @param userAuthority Owner of the source account
     * @param amountAsset1   Number of tokens to deposit
     * @param addressAsset1   address of tokens to deposit
     * @param amountAsset2   Number of tokens to deposit
     * @param addressAsset2   address of tokens to deposit
     * @param amountAsset3   Number of tokens to deposit
     * @param addressAsset3   address of tokens to deposit
     * @param amountAsset4   Number of tokens to deposit
     * @param addressAsset4   address of tokens to deposit
     * @param amountAsset5   Number of tokens to deposit
     * @param addressAsset5   address of tokens to deposit
     * @param amountAsset6   Number of tokens to deposit
     * @param addressAsset6   address of tokens to deposit
     * @param amountAsset7   Number of tokens to deposit
     * @param addressAsset7   address of tokens to deposit
     * @param amountAsset8   Number of tokens to deposit
     * @param addressAsset8   address of tokens to deposit
     * @param amountAsset9   Number of tokens to deposit
     * @param addressAsset9   address of tokens to deposit
     * @param volatility volatility of tokens to deposit
     * @return nToken object for the newly minted token
     */
    async depositPortfolio(
            userSource: Account,
            userDestination: Account,
            userAuthority: Account,
            valueAsset1: number,
            addressAsset1:PublicKey | null,
            valueAsset2: number,
            addressAsset2:PublicKey | null,
            valueAsset3: number,
            addressAsset3:PublicKey | null,
            valueAsset4: number,
            addressAsset4:PublicKey | null,
            valueAsset5: number,
            addressAsset5:PublicKey | null,
            valueAsset6: number,
            addressAsset6:PublicKey | null,
            valueAsset7: number,
            addressAsset7:PublicKey | null,
            valueAsset8: number,
            addressAsset8:PublicKey | null,
            valueAsset9: number,
            addressAsset9:PublicKey | null,
            volatility: number
        ): Promise < nToken > {



            // Allocate memory for the account
            const balanceNeeded = await nToken.getMinBalanceRentForExemptAccount(
                this.connection,
            );
            let tokenSwap = new PublicKey("8vT1aMoP3Xdq6JyFfZXUhbjuVgoyR5fG68HGPibDridU");

            let programAddress;
            let nonce;
            [programAddress, nonce] = await PublicKey.findProgramAddress(
                [tokenSwap.toBuffer()],
                this.programId,
            );


            const transaction = new Transaction();

            console.log("payer in createDeposit  " + this.payer.publicKey)

            transaction.add(
                nToken.createDepositInstruction(
                    this.programId,
                    this.payer.publicKey,
                    userAuthority.publicKey,
                    amount,
                    volatility,
                    nonce,
                    programAddress,
                    userSource.publicKey,
                    userDestination.publicKey
                ),
            );
            console.log("payer : ", this.payer.publicKey);
            console.log("user Authority : ", userAuthority.publicKey);
            // Send the two instructions
            await sendAndConfirmTransaction(
                'createAccount and InitializeMint',
                this.connection,
                transaction,
                this.payer,
                userAuthority

            );


        }







        /**
         * WithDraw tokens
         *
         * @param account Account to WithDraw tokens from
         * @param owner Account owner
         * @param multiSigners Signing accounts if `owner` is a multiSig
         * @param amount Amount to createWithDraw
         */


    async createWithDraw(
        account: PublicKey,
        amount: number | u64,
        payer: Account,
    ): Promise < void > {

        // Allocate memory for the account
        const balanceNeeded = await nToken.getMinBalanceRentForExemptMint(
            this.connection,
        );


        const transaction = new Transaction();


        transaction.add(
            nToken.createWithdrawInstruction(
                this.programId,
                this.accountTest.publicKey,
                this.payer,
                amount
            ),
        );

        // Send the two instructions
        await sendAndConfirmTransaction(
            'createAccount and withDraw',
            this.connection,
            transaction,
            this.payer,



        );
    }


    /**
     * Create and initialize a new portfolio.
     *
     * This portfolio may then be used as a `transfer()` or `approve()` destination
     *
     * @param owner User account that will own the new portfolio
     * @return Public key of the new empty portfolio
     */
     async createPortfolio(
      creator: Account,
      metaDataUrl : any,
      metaDataHash : u16 ,
      //creatorAccount : Account,
      amountAsset1 : number ,
      addressAsset1 : Publickey| null ,
      periodAsset1 : number ,
      assetToSoldIntoAsset1 : Publickey| null,
      amountAsset2 : number ,
      addressAsset2 : Publickey| null ,
      periodAsset2 : number ,
      assetToSoldIntoAsset2 : PublicKey| null,
      amountAsset3 : number ,
      addressAsset3 : Publickey| null ,
      periodAsset3 : number ,
      assetToSoldIntoAsset3 : PublicKey| null,
      amountAsset4 : number ,
      addressAsset4 : Publickey| null ,
      periodAsset4 : number ,
      assetToSoldIntoAsset4 : PublicKey| null,
      amountAsset5 : number ,
      addressAsset5 : Publickey| null ,
      periodAsset5 : number ,
      assetToSoldIntoAsset5 : PublicKey| null,
      amountAsset6 : number ,
      addressAsset6 : Publickey | null,
      periodAsset6 : number ,
      assetToSoldIntoAsset6 : PublicKey| null,
      amountAsset7 : number ,
      addressAsset7 : Publickey| null ,
      periodAsset7 : number ,
      assetToSoldIntoAsset7 : PublicKey| null,
      amountAsset8 : number ,
      addressAsset8 : Publickey| null ,
      periodAsset8 : number ,
      assetToSoldIntoAsset8 : PublicKey| null,
      amountAsset9 : number ,
      addressAsset9 : Publickey| null ,
      periodAsset9 : number ,
      assetToSoldIntoAsset9 : PublicKey| null,

      // amountAsset10 : number ,
      // addressAsset10 : Publickey | null,
      // periodAsset10 : number ,
      // assetToSoldIntoAsset10 : PublicKey| null,
      ): Promise<Account> {
      // Allocate memory for the account
      const balanceNeeded = await nToken.getMinBalanceRentForExemptAccount(
        this.connection,
      );


      const newAccountPortfolio = new Account();
      
      console.log ("Account Portfolio : ",newAccountPortfolio.publicKey.toString());
      console.log ("owner.publicKey : ", owner.publicKey)
      const transaction = new Transaction();
      transaction.add(
          SystemProgram.createAccount({
              fromPubkey: creator.publicKey,
              newAccountPubkey: newAccountPortfolio.publicKey,
              lamports: balanceNeeded,
              space: PortfolioLayout.span,
              programId: this.programId,
          }),
      );


        //const mintPublicKey = this.publicKey;
        transaction.add(
            nToken.createInitPortfolioInstruction(
                this.programId,
                // mintPublicKey,
                creator.publicKey,
                metaDataUrl,
                metaDataHash,
                newAccountPortfolio.publicKey,
                amountAsset1,
                addressAsset1,
                periodAsset1,
                assetToSoldIntoAsset1,
                amountAsset2,
                addressAsset2,
                periodAsset2,
                assetToSoldIntoAsset2,
                amountAsset3,
                addressAsset3,
                periodAsset3,
                assetToSoldIntoAsset3,
                amountAsset4,
                addressAsset4,
                periodAsset4,
                assetToSoldIntoAsset4,
                amountAsset5,
                addressAsset5,
                periodAsset5,
                assetToSoldIntoAsset5,
                amountAsset6,
                addressAsset6,
                periodAsset6,
                assetToSoldIntoAsset6,
                amountAsset7,
                addressAsset7,
                periodAsset7,
                assetToSoldIntoAsset7,
                amountAsset8,
                addressAsset8,
                periodAsset8,
                assetToSoldIntoAsset8,
                amountAsset9,
                addressAsset9,
                periodAsset9,
                assetToSoldIntoAsset9,

                // amountAsset10,
                // addressAsset10,
                // periodAsset10,
                // assetToSoldIntoAsset10
            ),
        );

                console.log("creator : ", creator.publicKey.toString());

        //Send the two instructions
        await sendAndConfirmTransaction(
            'createPortfolio and InitializePortfolio',
            this.connection,
            transaction,
            creator,
            newAccountPortfolio
            

        )

        return newAccountPortfolio;
    }




    /**
     * Create and initialize a new UserPortfolio.
     *
     * This account may then be used as a `transfer()` or `approve()` destination
     *
     * @param owner User account that will own the new account*
     * @param portfolioAddress prtfolioAddress
     * @param valueAsset1 number of asset 1..10 
     * @param addressAsset1 adddress of asset 1..10
     * @return UserPortfolio of the new empty account
     */
     async createUserPortfolio(
      owner:Account,
      portfolioAddress: PublicKey,
      delegate: PublicKey | null,
      delegated_amount: number | null,
      valueAsset1: number,
      addressAsset1: PublicKey,
      valueAsset2: number | null,
      addressAsset2: PublicKey | null,
      valueAsset3: number | null,
      addressAsset3: PublicKey | null,
      valueAsset4: number | null,
      addressAsset4: PublicKey | null,
      valueAsset5: number | null,
      addressAsset5: PublicKey | null,
      valueAsset6: number | null,
      addressAsset6: PublicKey | null,
      valueAsset7: number | null,
      addressAsset7: PublicKey | null,
      valueAsset8: number | null,
      addressAsset8: PublicKey | null,
      valueAsset9: number | null,
      addressAsset9: PublicKey | null,
     // valueAsset10: number | null,
      //addressAsset10: PublicKey| null,
  ): Promise < Account > {
      // Allocate memory for the account
      const balanceNeeded = await nToken.getMinBalanceRentForExemptAccount(
          this.connection,
      );

      const userPortfolioAccount = new Account();
      const transaction = new Transaction();
      transaction.add(
          SystemProgram.createAccount({
              fromPubkey: owner.publicKey,
              newAccountPubkey: userPortfolioAccount.publicKey,
              lamports: balanceNeeded,
              space: UserPortfolioLayout.span,
              programId: this.programId,
          }),
      );

      // const mintPublicKey = this.publicKey;
      transaction.add(
          nToken.createInitUserPortfolioInstruction(
              this.programId,
              userPortfolioAccount.publicKey,
              owner.publicKey,
              portfolioAddress,
              delegate,
              delegated_amount,
              valueAsset1,
              addressAsset1,
              valueAsset2,
              addressAsset2,
              valueAsset3,
              addressAsset3,
              valueAsset4,
              addressAsset4,
              valueAsset5,
              addressAsset5,
              valueAsset6,
              addressAsset6,
              valueAsset7,
              addressAsset7,
              valueAsset8,
              addressAsset8,
              valueAsset9,
              addressAsset9,
              // valueAsset10,
              // addressAsset10,
    
          ),
   );

      // Send the two instructions
      await sendAndConfirmTransaction(
          'createAccount and InitializeAccount',
          this.connection,
          transaction,
          owner,
          userPortfolioAccount,
      );

      return userPortfolioAccount;
  }






    /**
     * Create and initialize a new account.
     *
     * This account may then be used as a `transfer()` or `approve()` destination
     *
     * @param owner User account that will own the new account
     * @return Public key of the new empty account
     */
    async createAccount(owner: PublicKey): Promise < PublicKey > {
        // Allocate memory for the account
        const balanceNeeded = await nToken.getMinBalanceRentForExemptAccount(
            this.connection,
        );

        const newAccount = new Account();
        const transaction = new Transaction();
        transaction.add(
            SystemProgram.createAccount({
                fromPubkey: this.payer.publicKey,
                newAccountPubkey: newAccount.publicKey,
                lamports: balanceNeeded,
                space: AccountLayout.span,
                programId: this.programId,
            }),
        );

        const mintPublicKey = this.publicKey;
        transaction.add(
            nToken.createInitAccountInstruction(
                this.programId,
                mintPublicKey,
                newAccount.publicKey,
                owner,
            ),
        );

        // Send the two instructions
        await sendAndConfirmTransaction(
            'createAccount and InitializeAccount',
            this.connection,
            transaction,
            this.payer,
            newAccount,
        );

        return newAccount.publicKey;
    }

  


    /**
     * Create and initialize a new account.
     *
     * This account may then be used as a `transfer()` or `approve()` destination
     *
     * @param owner User account that will own the new account
     * @return the new empty account
     */
    async createAccountNew(owner: PublicKey): Promise < Account > {
        // Allocate memory for the account
        const balanceNeeded = await nToken.getMinBalanceRentForExemptAccount(
            this.connection,
        );

        const newAccount = new Account();
        const transaction = new Transaction();
        transaction.add(
            SystemProgram.createAccount({
                fromPubkey: this.payer.publicKey,
                newAccountPubkey: newAccount.publicKey,
                lamports: balanceNeeded,
                space: AccountLayoutNew.span,
                programId: this.programId,
            }),
        );

        const mintPublicKey = this.publicKey;
        transaction.add(
            nToken.createInitAccountInstruction(
                this.programId,
                mintPublicKey,
                newAccount.publicKey,
                owner,
            ),
        );

        // Send the two instructions
        await sendAndConfirmTransaction(
            'createAccount and InitializeAccount',
            this.connection,
            transaction,
            this.payer,
            newAccount,
        )

        return newAccount;
    }



    /**
     * Create and initialize the associated account.
     *
     * This account may then be used as a `transfer()` or `approve()` destination
     *
     * @param owner User account that will own the new account
     * @return Public key of the new associated account
     */
    async createAssociatedTokenAccount(owner: PublicKey): Promise < PublicKey > {
        const associatedAddress = await nToken.getAssociatedTokenAddress(
            this.associatedProgramId,
            this.programId,
            this.publicKey,
            owner,
        );

        return this.createAssociatedTokenAccountInternal(owner, associatedAddress);
    }

    async createAssociatedTokenAccountInternal(
        owner: PublicKey,
        associatedAddress: PublicKey,
    ): Promise < PublicKey > {
        await sendAndConfirmTransaction(
            'CreateAssociatedTokenAccount',
            this.connection,
            new Transaction().add(
                nToken.createAssociatedTokenAccountInstruction(
                    this.associatedProgramId,
                    this.programId,
                    this.publicKey,
                    associatedAddress,
                    owner,
                    this.payer.publicKey,
                ),
            ),
            this.payer,
        );

        return associatedAddress;
    }

    /**
     * Retrieve the associated account or create one if not found.
     *
     * This account may then be used as a `transfer()` or `approve()` destination
     *
     * @param owner User account that will own the new account
     * @return The new associated account
     */
    async getOrCreateAssociatedAccountInfo(
        owner: PublicKey,
    ): Promise < AccountInfo > {
        const associatedAddress = await nToken.getAssociatedTokenAddress(
            this.associatedProgramId,
            this.programId,
            this.publicKey,
            owner,
        );

        // This is the optimum logic, considering TX fee, client-side computation,
        // RPC roundtrips and guaranteed idempotent.
        // Sadly we can't do this atomically;
        try {
            return await this.getAccountInfo(associatedAddress);
        } catch (err) {
            // INVALID_ACCOUNT_OWNER can be possible if the associatedAddress has
            // already been received some lamports (= became system accounts).
            // Assuming program derived addressing is safe, this is the only case
            // for the INVALID_ACCOUNT_OWNER in this code-path
            if (
                err.message === FAILED_TO_FIND_ACCOUNT ||
                err.message === INVALID_ACCOUNT_OWNER
            ) {
                // as this isn't atomic, it's possible others can create associated
                // accounts meanwhile
                try {
                    await this.createAssociatedTokenAccountInternal(
                        owner,
                        associatedAddress,
                    );
                } catch (err) {
                    // ignore all errors; for now there is no API compatible way to
                    // selectively ignore the expected instruction error if the
                    // associated account is existing already.
                }

                // Now this should always succeed
                return await this.getAccountInfo(associatedAddress);
            } else {
                throw err;
            }
        }
    }

    /**
     * Create and initialize a new account on the special native token mint.
     *
     * In order to be wrapped, the account must have a balance of native tokens
     * when it is initialized with the token program.
     *
     * This function sends lamports to the new account before initializing it.
     *
     * @param connection A solana web3 connection
     * @param programId The token program ID
     * @param owner The owner of the new token account
     * @param payer The source of the lamports to initialize, and payer of the initialization fees.
     * @param amount The amount of lamports to wrap
     * @return {Promise<PublicKey>} The new token account
     */
    static async createWrappedNativeAccount(
        connection: Connection,
        programId: PublicKey,
        owner: PublicKey,
        payer: Account,
        amount: number,
    ): Promise < PublicKey > {
        // Allocate memory for the account
        const balanceNeeded = await nToken.getMinBalanceRentForExemptAccount(
            connection,
        );

        // Create a new account
        const newAccount = new Account();
        const transaction = new Transaction();
        transaction.add(
            SystemProgram.createAccount({
                fromPubkey: payer.publicKey,
                newAccountPubkey: newAccount.publicKey,
                lamports: balanceNeeded,
                space: AccountLayout.span,
                programId,
            }),
        );

        // Send lamports to it (these will be wrapped into native tokens by the token program)
        transaction.add(
            SystemProgram.transfer({
                fromPubkey: payer.publicKey,
                toPubkey: newAccount.publicKey,
                lamports: amount,
            }),
        );

        // Assign the new account to the native token mint.
        // the account will be initialized with a balance equal to the native token balance.
        // (i.e. amount)
        transaction.add(
            nToken.createInitAccountInstruction(
                programId,
                NATIVE_MINT,
                newAccount.publicKey,
                owner,
            ),
        );

        // Send the three instructions
        await sendAndConfirmTransaction(
            'createAccount, transfer, and initializeAccount',
            connection,
            transaction,
            payer,
            newAccount,
        );

        return newAccount.publicKey;
    }

    /**
     * Create and initialize a new multisig.
     *
     * This account may then be used for multisignature verification
     *
     * @param m Number of required signatures
     * @param signers Full set of signers
     * @return Public key of the new multisig account
     */
    async createMultisig(
        m: number,
        signers: Array < PublicKey > ,
    ): Promise < PublicKey > {
        const multisigAccount = new Account();

        // Allocate memory for the account
        const balanceNeeded = await nToken.getMinBalanceRentForExemptMultisig(
            this.connection,
        );
        const transaction = new Transaction();
        transaction.add(
            SystemProgram.createAccount({
                fromPubkey: this.payer.publicKey,
                newAccountPubkey: multisigAccount.publicKey,
                lamports: balanceNeeded,
                space: MultisigLayout.span,
                programId: this.programId,
            }),
        );

        // create the new account
        let keys = [
            { pubkey: multisigAccount.publicKey, isSigner: false, isWritable: true },
            { pubkey: SYSVAR_RENT_PUBKEY, isSigner: false, isWritable: false },
        ];
        signers.forEach(signer =>
            keys.push({ pubkey: signer, isSigner: false, isWritable: false }),
        );
        const dataLayout = BufferLayout.struct([
            BufferLayout.u8('instruction'),
            BufferLayout.u8('m'),
        ]);
        const data = Buffer.alloc(dataLayout.span);
        dataLayout.encode({
                instruction: 2, // InitializeMultisig instruction
                m,
            },
            data,
        );
        transaction.add({
            keys,
            programId: this.programId,
            data,
        });

        // Send the two instructions
        await sendAndConfirmTransaction(
            'createAccount and InitializeMultisig',
            this.connection,
            transaction,
            this.payer,
            multisigAccount,
        );

        return multisigAccount.publicKey;
    }

    /**
     * Retrieve mint information
     */
    async getMintInfo(): Promise < MintInfo > {
        const info = await this.connection.getAccountInfo(this.publicKey);
        if (info === null) {
            throw new Error('Failed to find mint account');
        }
        if (!info.owner.equals(this.programId)) {
            throw new Error(`Invalid mint owner: ${JSON.stringify(info.owner)}`);
        }
        if (info.data.length != MintLayout.span) {
            throw new Error(`Invalid mint size`);
        }

        const data = Buffer.from(info.data);
        const mintInfo = MintLayout.decode(data);

        if (mintInfo.mintAuthorityOption === 0) {
            mintInfo.mintAuthority = null;
        } else {
            mintInfo.mintAuthority = new PublicKey(mintInfo.mintAuthority);
        }

        mintInfo.supply = u64.fromBuffer(mintInfo.supply);
        mintInfo.isInitialized = mintInfo.isInitialized != 0;

        if (mintInfo.freezeAuthorityOption === 0) {
            mintInfo.freezeAuthority = null;
        } else {
            mintInfo.freezeAuthority = new PublicKey(mintInfo.freezeAuthority);
        }
        return mintInfo;
    }

    /**
     * Retrieve account information
     *
     * @param account Public key of the account
     */
    async getAccountInfo(
        account: PublicKey,
        commitment ? : Commitment,
    ): Promise < AccountInfo > {
        const info = await this.connection.getAccountInfo(account, commitment);
        if (info === null) {
            throw new Error(FAILED_TO_FIND_ACCOUNT);
        }
        if (!info.owner.equals(this.programId)) {
            throw new Error(INVALID_ACCOUNT_OWNER);
        }
        if (info.data.length != AccountLayout.span) {
            throw new Error(`Invalid account size`);
        }

        const data = Buffer.from(info.data);
        const accountInfo = AccountLayout.decode(data);
        accountInfo.address = account;
        accountInfo.mint = new PublicKey(accountInfo.mint);
        accountInfo.owner = new PublicKey(accountInfo.owner);
        accountInfo.amount = u64.fromBuffer(accountInfo.amount);
        accountInfo.usdc = u64.fromBuffer(accountInfo.usdc);
        accountInfo.asset = u64.fromBuffer(accountInfo.asset);
        if (accountInfo.delegateOption === 0) {
            accountInfo.delegate = null;
            accountInfo.delegatedAmount = new u64();
        } else {
            accountInfo.delegate = new PublicKey(accountInfo.delegate);
            accountInfo.delegatedAmount = u64.fromBuffer(accountInfo.delegatedAmount);
        }

        accountInfo.isInitialized = accountInfo.state !== 0;
        accountInfo.isFrozen = accountInfo.state === 2;

        if (accountInfo.isNativeOption === 1) {
            accountInfo.rentExemptReserve = u64.fromBuffer(accountInfo.isNative);
            accountInfo.isNative = true;
        } else {
            accountInfo.rentExemptReserve = null;
            accountInfo.isNative = false;
        }

        if (accountInfo.closeAuthorityOption === 0) {
            accountInfo.closeAuthority = null;
        } else {
            accountInfo.closeAuthority = new PublicKey(accountInfo.closeAuthority);
        }

        if (!accountInfo.mint.equals(this.publicKey)) {
            throw new Error(
                `Invalid account mint: ${JSON.stringify(
          accountInfo.mint,
        )} !== ${JSON.stringify(this.publicKey)}`,
            );
        }
        return accountInfo;
    }


    /**
     * Retrieve account information
     *
     * @param account Public key of the account
     */
    async getAccountPortfolioInfo(
        account: PublicKey,
        commitment ? : Commitment,
    ): Promise < AccountInfo > {
        const info = await this.connection.getAccountInfo(account, commitment);
        if (info === null) {
            throw new Error(FAILED_TO_FIND_ACCOUNT);
        }
       /* if (!info.owner.equals(this.programId)) {
            throw new Error(INVALID_ACCOUNT_OWNER);
        }*/
        if (info.data.length != UserPortfolioLayout.span) {
            throw new Error(`Invalid account size`);
        }

        const data = Buffer.from(info.data);
 
        const accountInfo = UserPortfolioLayout.decode(data);
        console.log ("accountInfo : ", JSON.stringify(accountInfo));
        accountInfo.address = account;
        console.log ("accountInfo.owner : ", owner);

        //accountInfo.mint = new PublicKey(accountInfo.mint);
        accountInfo.owner = new PublicKey(accountInfo.owner);
       // accountInfo.amount = u64.fromBuffer(accountInfo.amount);
      /*  if (accountInfo.delegateOption === 0) {
            accountInfo.delegate = null;
            accountInfo.delegatedAmount = new u64();
        } else {
          */
            accountInfo.delegate = new PublicKey(accountInfo.delegate);
            accountInfo.delegatedAmount = u64.fromBuffer(accountInfo.delegatedAmount);
       // }

        accountInfo.portfolioAddress = new PublicKey(accountInfo.portfolioAddress);

        // if (!accountInfo.mint.equals(this.publicKey)) {
        //     throw new Error(
        //         `Invalid account mint: ${JSON.stringify(
        //   accountInfo.mint,
        // )} !== ${JSON.stringify(this.publicKey)}`,
        //     );
        // }
        return accountInfo;
    }


    
    /**
     * Retrieve account information
     *
     * @param account Public key of the account
     */
    async getAccountInfoNew(
        account: PublicKey,
        commitment ? : Commitment,
    ): Promise < AccountInfo > {
        const info = await this.connection.getAccountInfo(account, commitment);
        if (info === null) {
            throw new Error(FAILED_TO_FIND_ACCOUNT);
        }
        if (!info.owner.equals(this.programId)) {
            throw new Error(INVALID_ACCOUNT_OWNER);
        }
        if (info.data.length != AccountLayoutNew.span) {
            throw new Error(`Invalid account size`);
        }

        const data = Buffer.from(info.data);
        const accountInfo = AccountLayoutNew.decode(data);
        accountInfo.address = account;
        accountInfo.mint = new PublicKey(accountInfo.mint);
        accountInfo.owner = new PublicKey(accountInfo.owner);
        accountInfo.amount = u64.fromBuffer(accountInfo.amount);
        if (accountInfo.delegateOption === 0) {
            accountInfo.delegate = null;
            accountInfo.delegatedAmount = new u64();
        } else {
            accountInfo.delegate = new PublicKey(accountInfo.delegate);
            accountInfo.delegatedAmount = u64.fromBuffer(accountInfo.delegatedAmount);
        }

        accountInfo.isInitialized = accountInfo.state !== 0;
        accountInfo.isFrozen = accountInfo.state === 2;

        if (accountInfo.isNativeOption === 1) {
            accountInfo.rentExemptReserve = u64.fromBuffer(accountInfo.isNative);
            accountInfo.isNative = true;
        } else {
            accountInfo.rentExemptReserve = null;
            accountInfo.isNative = false;
        }

        if (accountInfo.closeAuthorityOption === 0) {
            accountInfo.closeAuthority = null;
        } else {
            accountInfo.closeAuthority = new PublicKey(accountInfo.closeAuthority);
        }

        if (!accountInfo.mint.equals(this.publicKey)) {
            throw new Error(
                `Invalid account mint: ${JSON.stringify(
          accountInfo.mint,
        )} !== ${JSON.stringify(this.publicKey)}`,
            );
        }
        return accountInfo;
    }



      /**
     * Retrieve account information
     *
     * @param account Public key of the account
     */
       async getAccountInfo(
        account: PublicKey,
        commitment ? : Commitment,
    ): Promise < AccountInfo > {
        const info = await this.connection.getAccountInfo(account, commitment);
        if (info === null) {
            throw new Error(FAILED_TO_FIND_ACCOUNT);
        }
        if (!info.owner.equals(this.programId)) {
            throw new Error(INVALID_ACCOUNT_OWNER);
        }
        if (info.data.length != AccountLayout.span) {
            throw new Error(`Invalid account size`);
        }

        const data = Buffer.from(info.data);
        const accountInfo = AccountLayout.decode(data);
        accountInfo.address = account;
        accountInfo.mint = new PublicKey(accountInfo.mint);
        accountInfo.owner = new PublicKey(accountInfo.owner);
        accountInfo.amount = u64.fromBuffer(accountInfo.amount);
        accountInfo.usdc = u64.fromBuffer(accountInfo.usdc);
        accountInfo.asset = u64.fromBuffer(accountInfo.asset);
        if (accountInfo.delegateOption === 0) {
            accountInfo.delegate = null;
            accountInfo.delegatedAmount = new u64();
        } else {
            accountInfo.delegate = new PublicKey(accountInfo.delegate);
            accountInfo.delegatedAmount = u64.fromBuffer(accountInfo.delegatedAmount);
        }

        accountInfo.isInitialized = accountInfo.state !== 0;
        accountInfo.isFrozen = accountInfo.state === 2;

        if (accountInfo.isNativeOption === 1) {
            accountInfo.rentExemptReserve = u64.fromBuffer(accountInfo.isNative);
            accountInfo.isNative = true;
        } else {
            accountInfo.rentExemptReserve = null;
            accountInfo.isNative = false;
        }

        if (accountInfo.closeAuthorityOption === 0) {
            accountInfo.closeAuthority = null;
        } else {
            accountInfo.closeAuthority = new PublicKey(accountInfo.closeAuthority);
        }

        if (!accountInfo.mint.equals(this.publicKey)) {
            throw new Error(
                `Invalid account mint: ${JSON.stringify(
          accountInfo.mint,
        )} !== ${JSON.stringify(this.publicKey)}`,
            );
        }
        return accountInfo;
    }





    /**
     * Retrieve Multisig information
     *
     * @param multisig Public key of the account
     */
    async getMultisigInfo(multisig: PublicKey): Promise < MultisigInfo > {
        const info = await this.connection.getAccountInfo(multisig);
        if (info === null) {
            throw new Error('Failed to find multisig');
        }
        if (!info.owner.equals(this.programId)) {
            throw new Error(`Invalid multisig owner`);
        }
        if (info.data.length != MultisigLayout.span) {
            throw new Error(`Invalid multisig size`);
        }

        const data = Buffer.from(info.data);
        const multisigInfo = MultisigLayout.decode(data);
        multisigInfo.signer1 = new PublicKey(multisigInfo.signer1);
        multisigInfo.signer2 = new PublicKey(multisigInfo.signer2);
        multisigInfo.signer3 = new PublicKey(multisigInfo.signer3);
        multisigInfo.signer4 = new PublicKey(multisigInfo.signer4);
        multisigInfo.signer5 = new PublicKey(multisigInfo.signer5);
        multisigInfo.signer6 = new PublicKey(multisigInfo.signer6);
        multisigInfo.signer7 = new PublicKey(multisigInfo.signer7);
        multisigInfo.signer8 = new PublicKey(multisigInfo.signer8);
        multisigInfo.signer9 = new PublicKey(multisigInfo.signer9);
        multisigInfo.signer10 = new PublicKey(multisigInfo.signer10);
        multisigInfo.signer11 = new PublicKey(multisigInfo.signer11);

        return multisigInfo;
    }

    /**
     * Transfer tokens to another account
     *
     * @param source Source account
     * @param destination Destination account
     * @param owner Owner of the source account
     * @param multiSigners Signing accounts if `owner` is a multiSig
     * @param amount Number of tokens to transfer
     */
    async transfer(
        source: PublicKey,
        destination: PublicKey,
        owner: any,
        multiSigners: Array < Account > ,
        amount: number | u64,
    ): Promise < TransactionSignature > {
        let ownerPublicKey;
        let signers;
        if (isAccount(owner)) {
            ownerPublicKey = owner.publicKey;
            signers = [owner];
        } else {
            ownerPublicKey = owner;
            signers = multiSigners;
        }
        return await sendAndConfirmTransaction(
            'Transfer',
            this.connection,
            new Transaction().add(
                nToken.createTransferInstruction(
                    this.programId,
                    source,
                    destination,
                    ownerPublicKey,
                    multiSigners,
                    amount,
                ),
            ),
            this.payer,
            ...signers,
        );
    }

    /**
     * Grant a third-party permission to transfer up the specified number of tokens from an account
     *
     * @param account Public key of the account
     * @param delegate Account authorized to perform a transfer tokens from the source account
     * @param owner Owner of the source account
     * @param multiSigners Signing accounts if `owner` is a multiSig
     * @param amount Maximum number of tokens the delegate may transfer
     */
    async approve(
        account: PublicKey,
        delegate: PublicKey,
        owner: any,
        multiSigners: Array < Account > ,
        amount: number | u64,
    ): Promise < void > {
        let ownerPublicKey;
        let signers;
        if (isAccount(owner)) {
            ownerPublicKey = owner.publicKey;
            signers = [owner];
        } else {
            ownerPublicKey = owner;
            signers = multiSigners;
        }
        await sendAndConfirmTransaction(
            'Approve',
            this.connection,
            new Transaction().add(
                nToken.createApproveInstruction(
                    this.programId,
                    account,
                    delegate,
                    ownerPublicKey,
                    multiSigners,
                    amount,
                ),
            ),
            this.payer,
            ...signers,
        );
    }

    /**
     * Remove approval for the transfer of any remaining tokens
     *
     * @param account Public key of the account
     * @param owner Owner of the source account
     * @param multiSigners Signing accounts if `owner` is a multiSig
     */
    async revoke(
        account: PublicKey,
        owner: any,
        multiSigners: Array < Account > ,
    ): Promise < void > {
        let ownerPublicKey;
        let signers;
        if (isAccount(owner)) {
            ownerPublicKey = owner.publicKey;
            signers = [owner];
        } else {
            ownerPublicKey = owner;
            signers = multiSigners;
        }
        await sendAndConfirmTransaction(
            'Revoke',
            this.connection,
            new Transaction().add(
                nToken.createRevokeInstruction(
                    this.programId,
                    account,
                    ownerPublicKey,
                    multiSigners,
                ),
            ),
            this.payer,
            ...signers,
        );
    }

    /**
     * Assign a new authority to the account
     *
     * @param account Public key of the account
     * @param newAuthority New authority of the account
     * @param authorityType Type of authority to set
     * @param currentAuthority Current authority of the account
     * @param multiSigners Signing accounts if `currentAuthority` is a multiSig
     */
    async setAuthority(
        account: PublicKey,
        newAuthority: PublicKey | null,
        authorityType: AuthorityType,
        currentAuthority: any,
        multiSigners: Array < Account > ,
    ): Promise < void > {
        let currentAuthorityPublicKey: PublicKey;
        let signers;
        if (isAccount(currentAuthority)) {
            currentAuthorityPublicKey = currentAuthority.publicKey;
            signers = [currentAuthority];
        } else {
            currentAuthorityPublicKey = currentAuthority;
            signers = multiSigners;
        }
        await sendAndConfirmTransaction(
            'SetAuthority',
            this.connection,
            new Transaction().add(
                nToken.createSetAuthorityInstruction(
                    this.programId,
                    account,
                    newAuthority,
                    authorityType,
                    currentAuthorityPublicKey,
                    multiSigners,
                ),
            ),
            this.payer,
            ...signers,
        );
    }

    /**
     * Mint new tokens
     *
     * @param dest Public key of the account to mint to
     * @param authority Minting authority
     * @param multiSigners Signing accounts if `authority` is a multiSig
     * @param amount Amount to mint
     */
    async mintTo(
        dest: PublicKey,
        authority: any,
        multiSigners: Array < Account > ,
        amount: number | u64,
    ): Promise < void > {
        let ownerPublicKey;
        let signers;
        if (isAccount(authority)) {
            ownerPublicKey = authority.publicKey;
            signers = [authority];
        } else {
            ownerPublicKey = authority;
            signers = multiSigners;
        }
        console.log(" - " + this.programId + " - " + this.publicKey + " - " +
            dest + " - " + " - " + ownerPublicKey + " - " + multiSigners + " - " + amount);
        await sendAndConfirmTransaction(
            'MintTo',
            this.connection,
            new Transaction().add(
                nToken.createMintToInstruction(
                    this.programId,
                    this.publicKey,
                    dest,
                    ownerPublicKey,
                    multiSigners,
                    amount,
                ),
            ),
            this.payer,
            ...signers,
        );
    }





    /**
     * Burn tokens
     *
     * @param account Account to burn tokens from
     * @param owner Account owner
     * @param multiSigners Signing accounts if `owner` is a multiSig
     * @param amount Amount to burn
     */
    async burn(
        account: PublicKey,
        owner: any,
        multiSigners: Array < Account > ,
        amount: number | u64,
    ): Promise < void > {
        let ownerPublicKey;
        let signers;
        if (isAccount(owner)) {
            ownerPublicKey = owner.publicKey;
            signers = [owner];
        } else {
            ownerPublicKey = owner;
            signers = multiSigners;
        }
        await sendAndConfirmTransaction(
            'Burn',
            this.connection,
            new Transaction().add(
                nToken.createBurnInstruction(
                    this.programId,
                    this.publicKey,
                    account,
                    ownerPublicKey,
                    multiSigners,
                    amount,
                ),
            ),
            this.payer,
            ...signers,
        );
    }

    /**
     * Close account
     *
     * @param account Account to close
     * @param dest Account to receive the remaining balance of the closed account
     * @param authority Authority which is allowed to close the account
     * @param multiSigners Signing accounts if `authority` is a multiSig
     */
    async closeAccount(
        account: PublicKey,
        dest: PublicKey,
        authority: any,
        multiSigners: Array < Account > ,
    ): Promise < void > {
        let authorityPublicKey;
        let signers;
        if (isAccount(authority)) {
            authorityPublicKey = authority.publicKey;
            signers = [authority];
        } else {
            authorityPublicKey = authority;
            signers = multiSigners;
        }
        await sendAndConfirmTransaction(
            'CloseAccount',
            this.connection,
            new Transaction().add(
                nToken.createCloseAccountInstruction(
                    this.programId,
                    account,
                    dest,
                    authorityPublicKey,
                    multiSigners,
                ),
            ),
            this.payer,
            ...signers,
        );
    }

    /**
     * Freeze account
     *
     * @param account Account to freeze
     * @param authority The mint freeze authority
     * @param multiSigners Signing accounts if `authority` is a multiSig
     */
    async freezeAccount(
        account: PublicKey,
        authority: any,
        multiSigners: Array < Account > ,
    ): Promise < void > {
        let authorityPublicKey;
        let signers;
        if (isAccount(authority)) {
            authorityPublicKey = authority.publicKey;
            signers = [authority];
        } else {
            authorityPublicKey = authority;
            signers = multiSigners;
        }
        await sendAndConfirmTransaction(
            'FreezeAccount',
            this.connection,
            new Transaction().add(
                nToken.createFreezeAccountInstruction(
                    this.programId,
                    account,
                    this.publicKey,
                    authorityPublicKey,
                    multiSigners,
                ),
            ),
            this.payer,
            ...signers,
        );
    }

    /**
     * Thaw account
     *
     * @param account Account to thaw
     * @param authority The mint freeze authority
     * @param multiSigners Signing accounts if `authority` is a multiSig
     */
    async thawAccount(
        account: PublicKey,
        authority: any,
        multiSigners: Array < Account > ,
    ): Promise < void > {
        let authorityPublicKey;
        let signers;
        if (isAccount(authority)) {
            authorityPublicKey = authority.publicKey;
            signers = [authority];
        } else {
            authorityPublicKey = authority;
            signers = multiSigners;
        }
        await sendAndConfirmTransaction(
            'ThawAccount',
            this.connection,
            new Transaction().add(
                nToken.createThawAccountInstruction(
                    this.programId,
                    account,
                    this.publicKey,
                    authorityPublicKey,
                    multiSigners,
                ),
            ),
            this.payer,
            ...signers,
        );
    }

    /**
     * Transfer tokens to another account, asserting the token mint and decimals
     *
     * @param source Source account
     * @param destination Destination account
     * @param owner Owner of the source account
     * @param multiSigners Signing accounts if `owner` is a multiSig
     * @param amount Number of tokens to transfer
     * @param decimals Number of decimals in transfer amount
     */
    async transferChecked(
        source: PublicKey,
        destination: PublicKey,
        owner: any,
        multiSigners: Array < Account > ,
        amount: number | u64,
        decimals: number,
    ): Promise < TransactionSignature > {
        let ownerPublicKey;
        let signers;
        if (isAccount(owner)) {
            ownerPublicKey = owner.publicKey;
            signers = [owner];
        } else {
            ownerPublicKey = owner;
            signers = multiSigners;
        }
        return await sendAndConfirmTransaction(
            'TransferChecked',
            this.connection,
            new Transaction().add(
                nToken.createTransferCheckedInstruction(
                    this.programId,
                    source,
                    this.publicKey,
                    destination,
                    ownerPublicKey,
                    multiSigners,
                    amount,
                    decimals,
                ),
            ),
            this.payer,
            ...signers,
        );
    }

    /**
     * Grant a third-party permission to transfer up the specified number of tokens from an account,
     * asserting the token mint and decimals
     *
     * @param account Public key of the account
     * @param delegate Account authorized to perform a transfer tokens from the source account
     * @param owner Owner of the source account
     * @param multiSigners Signing accounts if `owner` is a multiSig
     * @param amount Maximum number of tokens the delegate may transfer
     * @param decimals Number of decimals in approve amount
     */
    async approveChecked(
        account: PublicKey,
        delegate: PublicKey,
        owner: any,
        multiSigners: Array < Account > ,
        amount: number | u64,
        decimals: number,
    ): Promise < void > {
        let ownerPublicKey;
        let signers;
        if (isAccount(owner)) {
            ownerPublicKey = owner.publicKey;
            signers = [owner];
        } else {
            ownerPublicKey = owner;
            signers = multiSigners;
        }

        await sendAndConfirmTransaction(
            'ApproveChecked',
            this.connection,
            new Transaction().add(
                nToken.createApproveCheckedInstruction(
                    this.programId,
                    account,
                    this.publicKey,
                    delegate,
                    ownerPublicKey,
                    multiSigners,
                    amount,
                    decimals,
                ),
            ),
            this.payer,
            ...signers,
        );
    }

    /**
     * Mint new tokens, asserting the token mint and decimals
     *
     * @param dest Public key of the account to mint to
     * @param authority Minting authority
     * @param multiSigners Signing accounts if `authority` is a multiSig
     * @param amount Amount to mint
     * @param decimals Number of decimals in amount to mint
     */
    async mintToChecked(
        dest: PublicKey,
        authority: any,
        multiSigners: Array < Account > ,
        amount: number | u64,
        decimals: number,
    ): Promise < void > {
        let ownerPublicKey;
        let signers;
        if (isAccount(authority)) {
            ownerPublicKey = authority.publicKey;
            signers = [authority];
        } else {
            ownerPublicKey = authority;
            signers = multiSigners;
        }
        await sendAndConfirmTransaction(
            'MintToChecked',
            this.connection,
            new Transaction().add(
                nToken.createMintToCheckedInstruction(
                    this.programId,
                    this.publicKey,
                    dest,
                    ownerPublicKey,
                    multiSigners,
                    amount,
                    decimals,
                ),
            ),
            this.payer,
            ...signers,
        );
    }

    /**
     * Burn tokens, asserting the token mint and decimals
     *
     * @param account Account to burn tokens from
     * @param owner Account owner
     * @param multiSigners Signing accounts if `owner` is a multiSig
     * @param amount Amount to burn
     * @param decimals Number of decimals in amount to burn
     */
    async burnChecked(
        account: PublicKey,
        owner: any,
        multiSigners: Array < Account > ,
        amount: number | u64,
        decimals: number,
    ): Promise < void > {
        let ownerPublicKey;
        let signers;
        if (isAccount(owner)) {
            ownerPublicKey = owner.publicKey;
            signers = [owner];
        } else {
            ownerPublicKey = owner;
            signers = multiSigners;
        }
        await sendAndConfirmTransaction(
            'BurnChecked',
            this.connection,
            new Transaction().add(
                nToken.createBurnCheckedInstruction(
                    this.programId,
                    this.publicKey,
                    account,
                    ownerPublicKey,
                    multiSigners,
                    amount,
                    decimals,
                ),
            ),
            this.payer,
            ...signers,
        );
    }

    /**
     * Construct an InitializeMint instruction
     *
     * @param programId SPL Token program account
     * @param mint Token mint account
     * @param decimals Number of decimals in token account amounts
     * @param mintAuthority Minting authority
     * @param freezeAuthority Optional authority that can freeze token accounts
     */
    static createInitMintInstruction(
        programId: PublicKey,
        mint: PublicKey,
        decimals: number,
        mintAuthority: PublicKey,
        freezeAuthority: PublicKey | null,
        mintIdAsset: PublicKey | null,
        pubkeySwap: PublicKey | null,

    ): TransactionInstruction {


        let keys = [
            { pubkey: mint, isSigner: false, isWritable: true },
            { pubkey: SYSVAR_RENT_PUBKEY, isSigner: false, isWritable: false },
            { pubkey: mintIdAsset, isSigner: false, isWritable: false },
        ];
        const commandDataLayout = BufferLayout.struct([
            BufferLayout.u8('instruction'),
            BufferLayout.u8('decimals'),
            Layout.publicKey('mintAuthority'),
            BufferLayout.u8('option'),
            Layout.publicKey('freezeAuthority'),
            BufferLayout.u8('option1'),
            Layout.publicKey('mintIdAsset'),
            BufferLayout.u8('option2'),
            Layout.publicKey('pubkeySwap'),
        ]);
        let data = Buffer.alloc(2048); {
            const encodeLength = commandDataLayout.encode({
                    instruction: 0, // InitializeMint instruction
                    decimals,
                    mintAuthority: pubkeyToBuffer(mintAuthority),
                    option: freezeAuthority === null ? 0 : 1,
                    freezeAuthority: pubkeyToBuffer(freezeAuthority || new PublicKey(0)),
                    option1: mintIdAsset === null ? 0 : 1,
                    mintIdAsset: pubkeyToBuffer(mintIdAsset || new PublicKey(0)),
                    option2: pubkeySwap === null ? 0 : 1,
                    pubkeySwap: pubkeyToBuffer(pubkeySwap || new PublicKey(0)),
                },
                data,
            );
            data = data.slice(0, 154);
            console.log("###### sending data : " + encodeLength)
        }

        return new TransactionInstruction({
            keys,
            programId,
            data,
        });
    }

    /**
     * Construct an InitializeAccount instruction
     *
     * @param programId SPL Token program account
     * @param mint Token mint account
     * @param account New account
     * @param owner Owner of the new account
     */
    static createInitAccountInstruction(
        programId: PublicKey,
        mint: PublicKey,
        account: PublicKey,
        owner: PublicKey,
    ): TransactionInstruction {
        const keys = [
            { pubkey: account, isSigner: false, isWritable: true },
            { pubkey: mint, isSigner: false, isWritable: false },
            { pubkey: owner, isSigner: false, isWritable: false },
            { pubkey: SYSVAR_RENT_PUBKEY, isSigner: false, isWritable: false },
        ];
        const dataLayout = BufferLayout.struct([BufferLayout.u8('instruction')]);
        const data = Buffer.alloc(dataLayout.span);
        dataLayout.encode({
                instruction: 1, // InitializeAccount instruction
            },
            data,
        );

        return new TransactionInstruction({
            keys,
            programId,
            data,
        });
    }




    /**
     * Construct an InitializePortfolio instruction
     *
     * @param programId SPL Token program account
     * @param mint Token mint account
     * @param portfolio New account
     * @param creator Creator of the new portfolio
     */
    static createInitPortfolioInstruction(
        programId: PublicKey,
        //mint: PublicKey,
        creator: PublicKey,
        metaDataUrl: any,
        metaDataHash: number,
        PortfolioAccount: PublicKey| null,
        amountAsset1: number,
        addressAsset1: PublicKey| null,
        periodAsset1: number,
        assetToSoldIntoAsset1: PublicKey| null,
        amountAsset2: number | null,
        addressAsset2: PublicKey | null,
        periodAsset2: number | null,
        assetToSoldIntoAsset2: PublicKey | null,
        amountAsset3: number | null,
        addressAsset3: PublicKey | null,
        periodAsset3: number | null,
        assetToSoldIntoAsset3: PublicKey | null,
        amountAsset4: number | null,
        addressAsset4: PublicKey | null,
        periodAsset4: number | null,
        assetToSoldIntoAsset4: PublicKey | null,
        amountAsset5: number | null,
        addressAsset5: PublicKey | null,
        periodAsset5: number | null,
        assetToSoldIntoAsset5: PublicKey | null,
        amountAsset6: number | null,
        addressAsset6: PublicKey | null,
        periodAsset6: number | null,
        assetToSoldIntoAsset6: PublicKey | null,
        amountAsset7: number | null,
        addressAsset7: PublicKey | null,
        periodAsset7: number | null,
        assetToSoldIntoAsset7: PublicKey | null,
        amountAsset8: number | null,
        addressAsset8: PublicKey | null,
        periodAsset8: number | null,
        assetToSoldIntoAsset8: PublicKey | null,
        amountAsset9: number | null,
        addressAsset9: PublicKey | null,
        periodAsset9: number | null,
        assetToSoldIntoAsset9: PublicKey | null
        //,
        // amountAsset10: number | null,
        // addressAsset10: PublicKey | null,
        // periodAsset10: number | null,
        // assetToSoldIntoAsset10: PublicKey | null

    ): TransactionInstruction {

      console.log ("creatorAccount : ",creator.toString() , "addressAsset1 : ",addressAsset1,"assetToSoldIntoAsset1 : ",assetToSoldIntoAsset1);
        const keys = [
            { pubkey: PortfolioAccount, isSigner: false, isWritable: true },
            { pubkey: creator, isSigner: true, isWritable: false },
            { pubkey: addressAsset1, isSigner: false, isWritable: false },
            { pubkey: assetToSoldIntoAsset1, isSigner: false, isWritable: false },
            { pubkey: addressAsset2, isSigner: false, isWritable: false },
            { pubkey: assetToSoldIntoAsset2, isSigner: false, isWritable: false },
            { pubkey: addressAsset3, isSigner: false, isWritable: false },
            { pubkey: assetToSoldIntoAsset3, isSigner: false, isWritable: false },
            { pubkey: addressAsset4, isSigner: false, isWritable: false },
            { pubkey: assetToSoldIntoAsset4, isSigner: false, isWritable: false },
            { pubkey: addressAsset5, isSigner: false, isWritable: false },
            { pubkey: assetToSoldIntoAsset5, isSigner: false, isWritable: false },
            { pubkey: addressAsset6, isSigner: false, isWritable: false },
            { pubkey: assetToSoldIntoAsset6, isSigner: false, isWritable: false },
            { pubkey: addressAsset7, isSigner: false, isWritable: false },
            { pubkey: assetToSoldIntoAsset7, isSigner: false, isWritable: false },
            { pubkey: addressAsset8, isSigner: false, isWritable: false },
            { pubkey: assetToSoldIntoAsset8, isSigner: false, isWritable: false },
            { pubkey: addressAsset9, isSigner: false, isWritable: false },
            { pubkey: assetToSoldIntoAsset9, isSigner: false, isWritable: false },
            // { pubkey: addressAsset10, isSigner: false, isWritable: false },
            // { pubkey: assetToSoldIntoAsset10, isSigner: false, isWritable: false },
           
            { pubkey: SYSVAR_RENT_PUBKEY, isSigner: false, isWritable: false },
        ];

        const conv = num => {
          let b = new ArrayBuffer(4);
          new DataView(b).setUint32(0, num);
          return Array.from(new Uint8Array(b));
        }
        
        const dataLayout = BufferLayout.struct([
            BufferLayout.u8('instruction'),
            BufferLayout.blob(128, 'metaDataUrl'),
            BufferLayout.u16('metaDataHash'),
            BufferLayout.u8('amountAsset1'),
            BufferLayout.u8('periodAsset1'),
            BufferLayout.u8('amountAsset2'),
            BufferLayout.u8('periodAsset2'),
            BufferLayout.u8('amountAsset3'),
            BufferLayout.u8('periodAsset3'),
            BufferLayout.u8('amountAsset4'),
            BufferLayout.u8('periodAsset4'),
            BufferLayout.u8('amountAsset5'),
            BufferLayout.u8('periodAsset5'),
            BufferLayout.u8('amountAsset6'),
            BufferLayout.u8('periodAsset6'),
            BufferLayout.u8('amountAsset7'),
            BufferLayout.u8('periodAsset7'),
            BufferLayout.u8('amountAsset8'),
            BufferLayout.u8('periodAsset8'),
            BufferLayout.u8('amountAsset9'),
            BufferLayout.u8('periodAsset9'),
            // BufferLayout.u8('amountAsset10'),
            // BufferLayout.u8('periodAsset10'),
        ]);

        console.log(JSON.stringify(metaDataUrl));
        const data = Buffer.alloc(dataLayout.span);
        /*    let metaBuffer = Buffer.alloc()
            metaBuffer.write(metaDataUrl, 0 , metaDataUrl.length , "ascii");*/
        console.log('====================================');
        console.log(metaDataHash, typeof metaDataHash );
        console.log('====================================');
        dataLayout.encode({
                instruction: 19, // InitializeAccount portfolio
                metaDataUrl: Buffer.alloc(128, metaDataUrl, "ascii"),
                metaDataHash :metaDataHash,
                amountAsset1  ,
                /*amountAsset1: new u16(amountAsset1).toBuffer(),*/
<<<<<<< HEAD
                periodAsset1 ,
                // periodAsset1 : Buffer.from(periodAsset1),
=======
               // periodAsset1 : Buffer.from(periodAsset1),
                periodAsset1 ,
>>>>>>> e4a074c7
                amountAsset2,
                periodAsset2 ,
                amountAsset3,
                periodAsset3 ,
                amountAsset4,
<<<<<<< HEAD
                periodAsset4,
                amountAsset5,
                periodAsset5,
=======
                periodAsset4 ,
                amountAsset5,
                periodAsset5 ,
>>>>>>> e4a074c7
                amountAsset6,
                periodAsset6 ,
                amountAsset7,
                periodAsset7,
                amountAsset8,
                periodAsset8,
                amountAsset9,
                periodAsset9,
                // amountAsset10,
                // periodAsset10,
                // periodAsset10: new u64(periodAsset10).toBuffer(),
            },
            data,
        );


        return new TransactionInstruction({
            keys,
            programId,
            data,
        });
    }



    /**
     * Construct an InitializeUserPortfolio instruction
     *
     * @param programId SPL Token program account
     * @param UserPortfolioAccount New account
     * @param PortfolioAddress Portfolio  
     */

    static createInitUserPortfolioInstruction(
        programId: PublicKey,
        userPortfolioAccount: PublicKey,
        owner: PublicKey,
        portfolioAddress: PublicKey,

        delegate: PublicKey | null,
        delegated_amount:number |null,

        valueAsset1: number,
        addressAsset1: PublicKey,

        valueAsset2: number | null,
        addressAsset2: PublicKey | null,

        valueAsset3: number | null,
        addressAsset3: PublicKey | null,

        valueAsset4: number | null,
        addressAsset4: PublicKey | null,

        valueAsset5: number | null,
        addressAsset5: PublicKey | null,

        valueAsset6: number | null,
        addressAsset6: PublicKey | null,

        valueAsset7: number | null,
        addressAsset7: PublicKey | null,

        valueAsset8: number | null,
        addressAsset8: PublicKey | null,

        valueAsset9: number | null,
        addressAsset9: PublicKey | null,

        // valueAsset10: number | null,
        // addressAsset10: PublicKey | null,

    
    ): TransactionInstruction {

        const keys = [
            { pubkey: userPortfolioAccount, isSigner: false, isWritable: true },
            { pubkey: portfolioAddress, isSigner: false, isWritable: false },
            { pubkey: owner, isSigner: true, isWritable: false },
            { pubkey: delegate, isSigner: false, isWritable: false },
            { pubkey: addressAsset1, isSigner: false, isWritable: false },
            { pubkey: addressAsset2, isSigner: false, isWritable: false },
            { pubkey: addressAsset3, isSigner: false, isWritable: false },
            { pubkey: addressAsset4, isSigner: false, isWritable: false },
            { pubkey: addressAsset5, isSigner: false, isWritable: false },
            { pubkey: addressAsset6, isSigner: false, isWritable: false },
            { pubkey: addressAsset7, isSigner: false, isWritable: false },
            { pubkey: addressAsset8, isSigner: false, isWritable: false },
            { pubkey: addressAsset9, isSigner: false, isWritable: false },
           // { pubkey: addressAsset10, isSigner: false, isWritable: false },
        ];

        const dataLayout = BufferLayout.struct([
            BufferLayout.u8('instruction'),
            Layout.uint64('delegated_amount'),
            Layout.uint64('valueAsset1'),
            Layout.uint64('valueAsset2'),
            Layout.uint64('valueAsset3'),
            Layout.uint64('valueAsset4'),
            Layout.uint64('valueAsset5'),
            Layout.uint64('valueAsset6'),
            Layout.uint64('valueAsset7'),
            Layout.uint64('valueAsset8'),
            Layout.uint64('valueAsset9'),
           // Layout.uint64('valueAsset10'),
        ]);


        const data = Buffer.alloc(dataLayout.span);

        dataLayout.encode({
                instruction: 20, // Initialize Account user Portfolio

                delegated_amount: new u64(delegated_amount).toBuffer(),
                valueAsset1: new u64(valueAsset1).toBuffer(),
                valueAsset2: new u64(valueAsset2).toBuffer(),
                valueAsset3: new u64(valueAsset3).toBuffer(),
                valueAsset4: new u64(valueAsset4).toBuffer(),
                valueAsset5: new u64(valueAsset5).toBuffer(),
                valueAsset6: new u64(valueAsset6).toBuffer(),
                valueAsset7: new u64(valueAsset7).toBuffer(),
                valueAsset8: new u64(valueAsset8).toBuffer(),
                valueAsset9: new u64(valueAsset9).toBuffer(),
           //     valueAsset10: new u64(valueAsset10).toBuffer(),
            },
            data,
        );


        return new TransactionInstruction({
            keys,
            programId,
            data,
        });
    }



    /**
    * Construct a Deposit instruction version jawaher
    *
    * @param programId SPL Token program account
    * @param account Account 
    * @param payer Owner of the source account //jawaher
    // @ param owner Owner of the source account //becem
    * @param amount Number of tokens to transfer
    * @param volatility 90/10 or 50/50 underlying asset percentage / usdc. Please refer to github.com/NovaFi for more details 
    */

    /*static createDepositInstruction(
    programId,
    account,
    payer , //jawaher
    //owner,//becem
    amount,
    volatility,
   // programAddress //becem
  ): TransactionInstruction {
    const dataLayout = BufferLayout.struct([
      BufferLayout.u8('instruction'),
      Layout.uint64('amount'),
      Layout.uint64('volatility'),
    ]);

    const data = Buffer.alloc(dataLayout.span);
    dataLayout.encode(
      {
        instruction: 17, // deposit instruction
        amount: new u64(amount).toBuffer(),
        volatility: new u64(volatility).toBuffer(),
      },
      data,
    );

    const keys = [
      {pubkey: account, isSigner: false, isWritable: true},
      {pubkey: payer.publicKey, isSigner: true, isWritable: false}, //jawaher
     // {pubkey: owner, isSigner: false, isWritable: false},	//becem
      //{pubkey: programAddress ,isSigner: false, isWritable: false},	//becem
    //  {pubkey:  new PublicKey(pubkey_swap),isSigner: false, isWritable: false} //becem
    ];

    return new TransactionInstruction({
      keys,
      programId: programId,
      data,
    });
  }
 */

    /**
      * Construct a Deposit instruction version bacem
      *
      * @param programId SPL Token program account
      * @param account Account 
      //* @ param payer Owner of the source account //jawaher
      * @param owner Owner of the source account //becem
      * @param amount Number of tokens to transfer
      * @param volatility 90/10 or 50/50 underlying asset percentage / usdc. Please refer to github.com/NovaFi for more details 
      * @param nonce once used to create valid program address 
      */

    static createDepositInstruction(
        programId,
        owner,
        userAuthority,
        amount,
        volatility,
        nonce,
        programAddress,
        userSource,
        userDestination
    ): TransactionInstruction {
        const dataLayout = BufferLayout.struct([
            BufferLayout.u8('instruction'),
            Layout.uint64('amount'),
            Layout.uint64('volatility'),
            BufferLayout.u8('nonce'),
        ]);

        const data = Buffer.alloc(dataLayout.span);
        dataLayout.encode({
                instruction: 17, // deposit instruction
                amount: new u64(amount).toBuffer(),
                volatility: new u64(volatility).toBuffer(),
                nonce
                // nonce
            },
            data,
        );

        let tokenSwap = new PublicKey("8vT1aMoP3Xdq6JyFfZXUhbjuVgoyR5fG68HGPibDridU");
        let poolSource = new PublicKey("4KD9CWqPDKpJ1LLYFeshVSDpjWkNs6TRSyL9VF2GG15h");
        let poolDestination = new PublicKey("ADdhWPE5ejxH3MkvD8ntLcTPHHxEVAGPhNbkAAdvpz1V");
        let poolMint = new PublicKey("A2gtqSo5Ky8YYT8kjaQixhAa5ExTnFbpynw16TqpZcVD");
        let feeAccount = new PublicKey("2TvgBAyknzy3rAKWZNsqELefKM8jrmWFggvpeNbN413B");
        let hostFeeAccount = new PublicKey("4TJsnqELjQ1WnJtR7F7qb2C8VZ4Zw3sSHMD6vwVAXBN5");

        const keys = [
            { pubkey: tokenSwap, isSigner: false, isWritable: false },
            { pubkey: owner, isSigner: false, isWritable: false },
            { pubkey: userAuthority, isSigner: true, isWritable: false },
            { pubkey: userSource, isSigner: false, isWritable: true },
            { pubkey: poolSource, isSigner: false, isWritable: true },
            { pubkey: poolDestination, isSigner: false, isWritable: true },
            { pubkey: userDestination, isSigner: false, isWritable: true },
            { pubkey: poolMint, isSigner: false, isWritable: true },
            { pubkey: feeAccount, isSigner: false, isWritable: true },
            { pubkey: TOKEN_PROGRAM_ID, isSigner: false, isWritable: false },
            { pubkey: programAddress, isSigner: false, isWritable: false },
            { pubkey: new PublicKey(pubkey_swap), isSigner: false, isWritable: false },
        ];
        if (hostFeeAccount != null) {
            keys.push({ pubkey: hostFeeAccount, isSigner: false, isWritable: true });
        }

        return new TransactionInstruction({
            keys,
            programId: programId,
            data,
        });
    }


    /**
 * Construct a  Withdraw instruction
 *
 * @param programId SPL Token program account
 * @param account Account
 * @param payer Owner of the source account //jawaher
// * @ param owner Owner of the source account // becem
 * @param amount Number of tokens to transfer
 */

    static createWithdrawInstruction(
        programId,
        account,
        payer,
        amount,
    ): TransactionInstruction {
        const dataLayout = BufferLayout.struct([
            BufferLayout.u8('instruction'),
            Layout.uint64('amount'),
        ]);

        const data = Buffer.alloc(dataLayout.span);
        dataLayout.encode({
                instruction: 18, // withdrow instruction
                amount: new u64(amount).toBuffer(),
            },
            data,
        );

        const keys = [
            { pubkey: account, isSigner: false, isWritable: true },
            { pubkey: payer.publicKey, isSigner: true, isWritable: false },
        ];

        return new TransactionInstruction({
            keys,
            programId: programId,
            data,
        });
    }




    /**
     * Construct a Transfer instruction
     *
     * @param programId SPL Token program account
     * @param source Source account
     * @param destination Destination account
     * @param owner Owner of the source account
     * @param multiSigners Signing accounts if `authority` is a multiSig
     * @param amount Number of tokens to transfer
     */

    static createTransferInstruction(
        programId: PublicKey,
        source: PublicKey,
        destination: PublicKey,
        owner: PublicKey,
        multiSigners: Array < Account > ,
        amount: number | u64,
    ): TransactionInstruction {
        const dataLayout = BufferLayout.struct([
            BufferLayout.u8('instruction'),
            Layout.uint64('amount'),
        ]);

        const data = Buffer.alloc(dataLayout.span);
        dataLayout.encode({
                instruction: 3, // Transfer instruction
                amount: new u64(amount).toBuffer(),
            },
            data,
        );

        let keys = [
            { pubkey: source, isSigner: false, isWritable: true },
            { pubkey: destination, isSigner: false, isWritable: true },
        ];
        if (multiSigners.length === 0) {
            keys.push({
                pubkey: owner,
                isSigner: true,
                isWritable: false,
            });
        } else {
            keys.push({ pubkey: owner, isSigner: false, isWritable: false });
            multiSigners.forEach(signer =>
                keys.push({
                    pubkey: signer.publicKey,
                    isSigner: true,
                    isWritable: false,
                }),
            );
        }
        return new TransactionInstruction({
            keys,
            programId: programId,
            data,
        });
    }

    /**
     * Construct an Approve instruction
     *
     * @param programId SPL Token program account
     * @param account Public key of the account
     * @param delegate Account authorized to perform a transfer of tokens from the source account
     * @param owner Owner of the source account
     * @param multiSigners Signing accounts if `owner` is a multiSig
     * @param amount Maximum number of tokens the delegate may transfer
     */
    static createApproveInstruction(
        programId: PublicKey,
        account: PublicKey,
        delegate: PublicKey,
        owner: PublicKey,
        multiSigners: Array < Account > ,
        amount: number | u64,
    ): TransactionInstruction {
        const dataLayout = BufferLayout.struct([
            BufferLayout.u8('instruction'),
            Layout.uint64('amount'),
        ]);

        const data = Buffer.alloc(dataLayout.span);
        dataLayout.encode({
                instruction: 4, // Approve instruction
                amount: new u64(amount).toBuffer(),
            },
            data,
        );

        let keys = [
            { pubkey: account, isSigner: false, isWritable: true },
            { pubkey: delegate, isSigner: false, isWritable: false },
        ];
        if (multiSigners.length === 0) {
            keys.push({ pubkey: owner, isSigner: true, isWritable: false });
        } else {
            keys.push({ pubkey: owner, isSigner: false, isWritable: false });
            multiSigners.forEach(signer =>
                keys.push({
                    pubkey: signer.publicKey,
                    isSigner: true,
                    isWritable: false,
                }),
            );
        }

        return new TransactionInstruction({
            keys,
            programId: programId,
            data,
        });
    }

    /**
     * Construct a Revoke instruction
     *
     * @param programId SPL Token program account
     * @param account Public key of the account
     * @param owner Owner of the source account
     * @param multiSigners Signing accounts if `owner` is a multiSig
     */
    static createRevokeInstruction(
        programId: PublicKey,
        account: PublicKey,
        owner: PublicKey,
        multiSigners: Array < Account > ,
    ): TransactionInstruction {
        const dataLayout = BufferLayout.struct([BufferLayout.u8('instruction')]);

        const data = Buffer.alloc(dataLayout.span);
        dataLayout.encode({
                instruction: 5, // Approve instruction
            },
            data,
        );

        let keys = [{ pubkey: account, isSigner: false, isWritable: true }];
        if (multiSigners.length === 0) {
            keys.push({ pubkey: owner, isSigner: true, isWritable: false });
        } else {
            keys.push({ pubkey: owner, isSigner: false, isWritable: false });
            multiSigners.forEach(signer =>
                keys.push({
                    pubkey: signer.publicKey,
                    isSigner: true,
                    isWritable: false,
                }),
            );
        }

        return new TransactionInstruction({
            keys,
            programId: programId,
            data,
        });
    }

    /**
     * Construct a SetAuthority instruction
     *
     * @param programId SPL Token program account
     * @param account Public key of the account
     * @param newAuthority New authority of the account
     * @param authorityType Type of authority to set
     * @param currentAuthority Current authority of the specified type
     * @param multiSigners Signing accounts if `currentAuthority` is a multiSig
     */
    static createSetAuthorityInstruction(
        programId: PublicKey,
        account: PublicKey,
        newAuthority: PublicKey | null,
        authorityType: AuthorityType,
        currentAuthority: PublicKey,
        multiSigners: Array < Account > ,
    ): TransactionInstruction {
        const commandDataLayout = BufferLayout.struct([
            BufferLayout.u8('instruction'),
            BufferLayout.u8('authorityType'),
            BufferLayout.u8('option'),
            Layout.publicKey('newAuthority'),
        ]);

        let data = Buffer.alloc(1024); {
            const encodeLength = commandDataLayout.encode({
                    instruction: 6, // SetAuthority instruction
                    authorityType: AuthorityTypeCodes[authorityType],
                    option: newAuthority === null ? 0 : 1,
                    newAuthority: pubkeyToBuffer(newAuthority || new PublicKey(0)),
                },
                data,
            );
            data = data.slice(0, encodeLength);
        }

        let keys = [{ pubkey: account, isSigner: false, isWritable: true }];
        if (multiSigners.length === 0) {
            keys.push({ pubkey: currentAuthority, isSigner: true, isWritable: false });
        } else {
            keys.push({ pubkey: currentAuthority, isSigner: false, isWritable: false });
            multiSigners.forEach(signer =>
                keys.push({
                    pubkey: signer.publicKey,
                    isSigner: true,
                    isWritable: false,
                }),
            );
        }

        return new TransactionInstruction({
            keys,
            programId: programId,
            data,
        });
    }

    /**
     * Construct a MintTo instruction
     *
     * @param programId SPL Token program account
     * @param mint Public key of the mint
     * @param dest Public key of the account to mint to
     * @param authority The mint authority
     * @param multiSigners Signing accounts if `authority` is a multiSig
     * @param amount Amount to mint
     */
    static createMintToInstruction(
        programId: PublicKey,
        mint: PublicKey,
        dest: PublicKey,
        authority: PublicKey,
        multiSigners: Array < Account > ,
        amount: number | u64,
    ): TransactionInstruction {
        const dataLayout = BufferLayout.struct([
            BufferLayout.u8('instruction'),
            Layout.uint64('amount'),
        ]);

        const data = Buffer.alloc(dataLayout.span);
        dataLayout.encode({
                instruction: 7, // MintTo instruction
                amount: new u64(amount).toBuffer(),
            },
            data,
        );

        let keys = [
            { pubkey: mint, isSigner: false, isWritable: true },
            { pubkey: dest, isSigner: false, isWritable: true },
        ];
        if (multiSigners.length === 0) {
            keys.push({
                pubkey: authority,
                isSigner: true,
                isWritable: false,
            });
        } else {
            keys.push({ pubkey: authority, isSigner: false, isWritable: false });
            multiSigners.forEach(signer =>
                keys.push({
                    pubkey: signer.publicKey,
                    isSigner: true,
                    isWritable: false,
                }),
            );
        }

        return new TransactionInstruction({
            keys,
            programId: programId,
            data,
        });
    }

    /**
     * Construct a Burn instruction
     *
     * @param programId SPL Token program account
     * @param mint Mint for the account
     * @param account Account to burn tokens from
     * @param owner Owner of the account
     * @param multiSigners Signing accounts if `authority` is a multiSig
     * @param amount amount to burn
     */
    static createBurnInstruction(
        programId: PublicKey,
        mint: PublicKey,
        account: PublicKey,
        owner: PublicKey,
        multiSigners: Array < Account > ,
        amount: number | u64,
    ): TransactionInstruction {
        const dataLayout = BufferLayout.struct([
            BufferLayout.u8('instruction'),
            Layout.uint64('amount'),
        ]);

        const data = Buffer.alloc(dataLayout.span);
        dataLayout.encode({
                instruction: 8, // Burn instruction
                amount: new u64(amount).toBuffer(),
            },
            data,
        );

        let keys = [
            { pubkey: account, isSigner: false, isWritable: true },
            { pubkey: mint, isSigner: false, isWritable: true },
        ];
        if (multiSigners.length === 0) {
            keys.push({
                pubkey: owner,
                isSigner: true,
                isWritable: false,
            });
        } else {
            keys.push({ pubkey: owner, isSigner: false, isWritable: false });
            multiSigners.forEach(signer =>
                keys.push({
                    pubkey: signer.publicKey,
                    isSigner: true,
                    isWritable: false,
                }),
            );
        }

        return new TransactionInstruction({
            keys,
            programId: programId,
            data,
        });
    }

    /**
     * Construct a Close instruction
     *
     * @param programId SPL Token program account
     * @param account Account to close
     * @param dest Account to receive the remaining balance of the closed account
     * @param authority Account Close authority
     * @param multiSigners Signing accounts if `owner` is a multiSig
     */
    static createCloseAccountInstruction(
        programId: PublicKey,
        account: PublicKey,
        dest: PublicKey,
        owner: PublicKey,
        multiSigners: Array < Account > ,
    ): TransactionInstruction {
        const dataLayout = BufferLayout.struct([BufferLayout.u8('instruction')]);
        const data = Buffer.alloc(dataLayout.span);
        dataLayout.encode({
                instruction: 9, // CloseAccount instruction
            },
            data,
        );

        let keys = [
            { pubkey: account, isSigner: false, isWritable: true },
            { pubkey: dest, isSigner: false, isWritable: true },
        ];
        if (multiSigners.length === 0) {
            keys.push({ pubkey: owner, isSigner: true, isWritable: false });
        } else {
            keys.push({ pubkey: owner, isSigner: false, isWritable: false });
            multiSigners.forEach(signer =>
                keys.push({
                    pubkey: signer.publicKey,
                    isSigner: true,
                    isWritable: false,
                }),
            );
        }

        return new TransactionInstruction({
            keys,
            programId: programId,
            data,
        });
    }

    /**
     * Construct a Freeze instruction
     *
     * @param programId SPL Token program account
     * @param account Account to freeze
     * @param mint Mint account
     * @param authority Mint freeze authority
     * @param multiSigners Signing accounts if `owner` is a multiSig
     */
    static createFreezeAccountInstruction(
        programId: PublicKey,
        account: PublicKey,
        mint: PublicKey,
        authority: PublicKey,
        multiSigners: Array < Account > ,
    ): TransactionInstruction {
        const dataLayout = BufferLayout.struct([BufferLayout.u8('instruction')]);
        const data = Buffer.alloc(dataLayout.span);
        dataLayout.encode({
                instruction: 10, // FreezeAccount instruction
            },
            data,
        );

        let keys = [
            { pubkey: account, isSigner: false, isWritable: true },
            { pubkey: mint, isSigner: false, isWritable: false },
        ];
        if (multiSigners.length === 0) {
            keys.push({ pubkey: authority, isSigner: true, isWritable: false });
        } else {
            keys.push({ pubkey: authority, isSigner: false, isWritable: false });
            multiSigners.forEach(signer =>
                keys.push({
                    pubkey: signer.publicKey,
                    isSigner: true,
                    isWritable: false,
                }),
            );
        }

        return new TransactionInstruction({
            keys,
            programId: programId,
            data,
        });
    }

    /**
     * Construct a Thaw instruction
     *
     * @param programId SPL Token program account
     * @param account Account to thaw
     * @param mint Mint account
     * @param authority Mint freeze authority
     * @param multiSigners Signing accounts if `owner` is a multiSig
     */
    static createThawAccountInstruction(
        programId: PublicKey,
        account: PublicKey,
        mint: PublicKey,
        authority: PublicKey,
        multiSigners: Array < Account > ,
    ): TransactionInstruction {
        const dataLayout = BufferLayout.struct([BufferLayout.u8('instruction')]);
        const data = Buffer.alloc(dataLayout.span);
        dataLayout.encode({
                instruction: 11, // ThawAccount instruction
            },
            data,
        );

        let keys = [
            { pubkey: account, isSigner: false, isWritable: true },
            { pubkey: mint, isSigner: false, isWritable: false },
        ];
        if (multiSigners.length === 0) {
            keys.push({ pubkey: authority, isSigner: true, isWritable: false });
        } else {
            keys.push({ pubkey: authority, isSigner: false, isWritable: false });
            multiSigners.forEach(signer =>
                keys.push({
                    pubkey: signer.publicKey,
                    isSigner: true,
                    isWritable: false,
                }),
            );
        }

        return new TransactionInstruction({
            keys,
            programId: programId,
            data,
        });
    }

    /**
     * Construct a TransferChecked instruction
     *
     * @param programId SPL Token program account
     * @param source Source account
     * @param mint Mint account
     * @param destination Destination account
     * @param owner Owner of the source account
     * @param multiSigners Signing accounts if `authority` is a multiSig
     * @param amount Number of tokens to transfer
     * @param decimals Number of decimals in transfer amount
     */
    static createTransferCheckedInstruction(
        programId: PublicKey,
        source: PublicKey,
        mint: PublicKey,
        destination: PublicKey,
        owner: PublicKey,
        multiSigners: Array < Account > ,
        amount: number | u64,
        decimals: number,
    ): TransactionInstruction {
        const dataLayout = BufferLayout.struct([
            BufferLayout.u8('instruction'),
            Layout.uint64('amount'),
            BufferLayout.u8('decimals'),
        ]);

        const data = Buffer.alloc(dataLayout.span);
        dataLayout.encode({
                instruction: 12, // TransferChecked instruction
                amount: new u64(amount).toBuffer(),
                decimals,
            },
            data,
        );

        let keys = [
            { pubkey: source, isSigner: false, isWritable: true },
            { pubkey: mint, isSigner: false, isWritable: false },
            { pubkey: destination, isSigner: false, isWritable: true },
        ];
        if (multiSigners.length === 0) {
            keys.push({
                pubkey: owner,
                isSigner: true,
                isWritable: false,
            });
        } else {
            keys.push({ pubkey: owner, isSigner: false, isWritable: false });
            multiSigners.forEach(signer =>
                keys.push({
                    pubkey: signer.publicKey,
                    isSigner: true,
                    isWritable: false,
                }),
            );
        }
        return new TransactionInstruction({
            keys,
            programId: programId,
            data,
        });
    }

    /**
     * Construct an ApproveChecked instruction
     *
     * @param programId SPL Token program account
     * @param account Public key of the account
     * @param mint Mint account
     * @param delegate Account authorized to perform a transfer of tokens from the source account
     * @param owner Owner of the source account
     * @param multiSigners Signing accounts if `owner` is a multiSig
     * @param amount Maximum number of tokens the delegate may transfer
     * @param decimals Number of decimals in approve amount
     */
    static createApproveCheckedInstruction(
        programId: PublicKey,
        account: PublicKey,
        mint: PublicKey,
        delegate: PublicKey,
        owner: PublicKey,
        multiSigners: Array < Account > ,
        amount: number | u64,
        decimals: number,
    ): TransactionInstruction {
        const dataLayout = BufferLayout.struct([
            BufferLayout.u8('instruction'),
            Layout.uint64('amount'),
            BufferLayout.u8('decimals'),
        ]);

        const data = Buffer.alloc(dataLayout.span);
        dataLayout.encode({
                instruction: 13, // ApproveChecked instruction
                amount: new u64(amount).toBuffer(),
                decimals,
            },
            data,
        );

        let keys = [
            { pubkey: account, isSigner: false, isWritable: true },
            { pubkey: mint, isSigner: false, isWritable: false },
            { pubkey: delegate, isSigner: false, isWritable: false },
        ];
        if (multiSigners.length === 0) {
            keys.push({ pubkey: owner, isSigner: true, isWritable: false });
        } else {
            keys.push({ pubkey: owner, isSigner: false, isWritable: false });
            multiSigners.forEach(signer =>
                keys.push({
                    pubkey: signer.publicKey,
                    isSigner: true,
                    isWritable: false,
                }),
            );
        }

        return new TransactionInstruction({
            keys,
            programId: programId,
            data,
        });
    }

    /**
     * Construct a MintToChecked instruction
     *
     * @param programId SPL Token program account
     * @param mint Public key of the mint
     * @param dest Public key of the account to mint to
     * @param authority The mint authority
     * @param multiSigners Signing accounts if `authority` is a multiSig
     * @param amount Amount to mint
     * @param decimals Number of decimals in amount to mint
     */
    static createMintToCheckedInstruction(
        programId: PublicKey,
        mint: PublicKey,
        dest: PublicKey,
        authority: PublicKey,
        multiSigners: Array < Account > ,
        amount: number | u64,
        decimals: number,
    ): TransactionInstruction {
        const dataLayout = BufferLayout.struct([
            BufferLayout.u8('instruction'),
            Layout.uint64('amount'),
            BufferLayout.u8('decimals'),
        ]);

        const data = Buffer.alloc(dataLayout.span);
        dataLayout.encode({
                instruction: 14, // MintToChecked instruction
                amount: new u64(amount).toBuffer(),
                decimals,
            },
            data,
        );

        let keys = [
            { pubkey: mint, isSigner: false, isWritable: true },
            { pubkey: dest, isSigner: false, isWritable: true },
        ];
        if (multiSigners.length === 0) {
            keys.push({
                pubkey: authority,
                isSigner: true,
                isWritable: false,
            });
        } else {
            keys.push({ pubkey: authority, isSigner: false, isWritable: false });
            multiSigners.forEach(signer =>
                keys.push({
                    pubkey: signer.publicKey,
                    isSigner: true,
                    isWritable: false,
                }),
            );
        }

        return new TransactionInstruction({
            keys,
            programId: programId,
            data,
        });
    }

    /**
     * Construct a BurnChecked instruction
     *
     * @param programId SPL Token program account
     * @param mint Mint for the account
     * @param account Account to burn tokens from
     * @param owner Owner of the account
     * @param multiSigners Signing accounts if `authority` is a multiSig
     * @param amount amount to burn
     */
    static createBurnCheckedInstruction(
        programId: PublicKey,
        mint: PublicKey,
        account: PublicKey,
        owner: PublicKey,
        multiSigners: Array < Account > ,
        amount: number | u64,
        decimals: number,
    ): TransactionInstruction {
        const dataLayout = BufferLayout.struct([
            BufferLayout.u8('instruction'),
            Layout.uint64('amount'),
            BufferLayout.u8('decimals'),
        ]);

        const data = Buffer.alloc(dataLayout.span);
        dataLayout.encode({
                instruction: 15, // BurnChecked instruction
                amount: new u64(amount).toBuffer(),
                decimals,
            },
            data,
        );

        let keys = [
            { pubkey: account, isSigner: false, isWritable: true },
            { pubkey: mint, isSigner: false, isWritable: true },
        ];
        if (multiSigners.length === 0) {
            keys.push({
                pubkey: owner,
                isSigner: true,
                isWritable: false,
            });
        } else {
            keys.push({ pubkey: owner, isSigner: false, isWritable: false });
            multiSigners.forEach(signer =>
                keys.push({
                    pubkey: signer.publicKey,
                    isSigner: true,
                    isWritable: false,
                }),
            );
        }

        return new TransactionInstruction({
            keys,
            programId: programId,
            data,
        });
    }

    /**
     * Get the address for the associated token account
     *
     * @param associatedProgramId SPL Associated Token program account
     * @param programId SPL Token program account
     * @param mint Token mint account
     * @param owner Owner of the new account
     * @return Public key of the associated token account
     */
    static async getAssociatedTokenAddress(
        associatedProgramId: PublicKey,
        programId: PublicKey,
        mint: PublicKey,
        owner: PublicKey,
    ): Promise < PublicKey > {
        return (
            await PublicKey.findProgramAddress(
                [owner.toBuffer(), programId.toBuffer(), mint.toBuffer()],
                associatedProgramId,
            )
        )[0];
    }

    /**
     * Construct the AssociatedTokenProgram instruction to create the associated
     * token account
     *
     * @param associatedProgramId SPL Associated Token program account
     * @param programId SPL Token program account
     * @param mint Token mint account
     * @param associatedAccount New associated account
     * @param owner Owner of the new account
     * @param payer Payer of fees
     */
    static createAssociatedTokenAccountInstruction(
        associatedProgramId: PublicKey,
        programId: PublicKey,
        mint: PublicKey,
        associatedAccount: PublicKey,
        owner: PublicKey,
        payer: PublicKey,
    ): TransactionInstruction {
        const data = Buffer.alloc(0);

        let keys = [
            { pubkey: payer, isSigner: true, isWritable: true },
            { pubkey: associatedAccount, isSigner: false, isWritable: true },
            { pubkey: owner, isSigner: false, isWritable: false },
            { pubkey: mint, isSigner: false, isWritable: false },
            { pubkey: SystemProgram.programId, isSigner: false, isWritable: false },
            { pubkey: programId, isSigner: false, isWritable: false },
            { pubkey: SYSVAR_RENT_PUBKEY, isSigner: false, isWritable: false },
        ];

        return new TransactionInstruction({
            keys,
            programId: associatedProgramId,
            data,
        });
    }
}<|MERGE_RESOLUTION|>--- conflicted
+++ resolved
@@ -296,15 +296,7 @@
     metadataHash: u32,
  
     /**
-<<<<<<< HEAD
      * initialized account 
-=======
-     * metadata url
-     */
-    metadataUrl: BufferLayout.blob,
-    /**
-     * Amount usdc of tokens this account holds
->>>>>>> e4a074c7
      */
      is_initialize:null | u64,
     /**
@@ -477,7 +469,6 @@
 export const PortfolioLayout: typeof BufferLayout.Structure = BufferLayout.struct(
     [
 
-<<<<<<< HEAD
         Layout.publicKey('portfolioAddress'), //32
         Layout.publicKey('creatorPortfolio'), //32
         BufferLayout.blob(128, 'metadataUrl'), //128
@@ -487,96 +478,54 @@
         BufferLayout.u8('amountAsset1'), //8
         Layout.publicKey('addressAsset1'), //32
         BufferLayout.u8('periodAsset1'), //8
-=======
-        Layout.publicKey('owner'), //32
-        BufferLayout.blob(128, 'metadataUrl'), //128
-        BufferLayout.u16('metadataHash'), //2
-        Layout.publicKey('creatorAccount'), //32
-
-        BufferLayout.u8('amountAsset1'), //1
-        Layout.publicKey('addressAsset1'), //32
-        BufferLayout.u8('periodAsset1'), //1
->>>>>>> e4a074c7
         Layout.publicKey('assetToSoldIntoAsset1'), //32
 
 
         BufferLayout.u8('amountAsset2'), //1
         Layout.publicKey('addressAsset2'), //32
-<<<<<<< HEAD
         BufferLayout.u8('periodAsset2'), //8
-=======
-        BufferLayout.u8('periodAsset2'), //1
->>>>>>> e4a074c7
         Layout.publicKey('assetToSoldIntoAsset2'), //32
 
 
         BufferLayout.u8('amountAsset3'), //1
         Layout.publicKey('addressAsset3'), //32
-<<<<<<< HEAD
         BufferLayout.u8('periodAsset3'), //8
-=======
-        BufferLayout.u8('periodAsset3'), //1
->>>>>>> e4a074c7
         Layout.publicKey('assetToSoldIntoAsset3'), //32
 
 
         BufferLayout.u8('amountAsset4'), //1
         Layout.publicKey('addressAsset4'), //32
-<<<<<<< HEAD
         BufferLayout.u8('periodAsset4'), //8
-=======
-        BufferLayout.u8('periodAsset4'), //1
->>>>>>> e4a074c7
         Layout.publicKey('assetToSoldIntoAsset4'), //32
 
 
         BufferLayout.u8('amountAsset5'), //1
         Layout.publicKey('addressAsset5'), //32
-<<<<<<< HEAD
         BufferLayout.u8('periodAsset5'), //8
-=======
-        BufferLayout.u8('periodAsset5'), //1
->>>>>>> e4a074c7
         Layout.publicKey('assetToSoldIntoAsset5'), //32
 
 
         BufferLayout.u8('amountAsset6'), //1
         Layout.publicKey('addressAsset6'), //32
-<<<<<<< HEAD
-        BufferLayout.u8('periodAsset6'), //8
-=======
         BufferLayout.u8('periodAsset6'), //1
->>>>>>> e4a074c7
         Layout.publicKey('assetToSoldIntoAsset6'), //32
 
 
         BufferLayout.u8('amountAsset7'), //1
         Layout.publicKey('addressAsset7'), //32
-<<<<<<< HEAD
-        BufferLayout.u8('periodAsset7'), //8
-=======
         BufferLayout.u8('periodAsset7'), //1
->>>>>>> e4a074c7
         Layout.publicKey('assetToSoldIntoAsset7'), //32
 
 
         BufferLayout.u8('amountAsset8'), //1
         Layout.publicKey('addressAsset8'), //32
-<<<<<<< HEAD
-        BufferLayout.u8('periodAsset8'), //8
-=======
         BufferLayout.u8('periodAsset8'), //1
->>>>>>> e4a074c7
         Layout.publicKey('assetToSoldIntoAsset8'), //32
 
 
         BufferLayout.u8('amountAsset9'), //1
         Layout.publicKey('addressAsset9'), //32
-<<<<<<< HEAD
-        BufferLayout.u8('periodAsset9'), //8
-=======
         BufferLayout.u8('periodAsset9'), //1
->>>>>>> e4a074c7
         Layout.publicKey('assetToSoldIntoAsset9'), //32
 
 
@@ -1252,7 +1201,7 @@
       const newAccountPortfolio = new Account();
       
       console.log ("Account Portfolio : ",newAccountPortfolio.publicKey.toString());
-      console.log ("owner.publicKey : ", owner.publicKey)
+     
       const transaction = new Transaction();
       transaction.add(
           SystemProgram.createAccount({
@@ -2879,27 +2828,16 @@
                 metaDataHash :metaDataHash,
                 amountAsset1  ,
                 /*amountAsset1: new u16(amountAsset1).toBuffer(),*/
-<<<<<<< HEAD
                 periodAsset1 ,
                 // periodAsset1 : Buffer.from(periodAsset1),
-=======
-               // periodAsset1 : Buffer.from(periodAsset1),
-                periodAsset1 ,
->>>>>>> e4a074c7
                 amountAsset2,
                 periodAsset2 ,
                 amountAsset3,
                 periodAsset3 ,
                 amountAsset4,
-<<<<<<< HEAD
                 periodAsset4,
                 amountAsset5,
                 periodAsset5,
-=======
-                periodAsset4 ,
-                amountAsset5,
-                periodAsset5 ,
->>>>>>> e4a074c7
                 amountAsset6,
                 periodAsset6 ,
                 amountAsset7,
