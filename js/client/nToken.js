--- conflicted
+++ resolved
@@ -1015,7 +1015,6 @@
      * @param owner User account that will own the new portfolio
      * @return Public key of the new empty portfolio
      */
-<<<<<<< HEAD
      async createPortfolio(
       owner: Account,
       metaDataUrl : any,
@@ -1069,7 +1068,8 @@
 
 
       const newAccountPortfolio = new Account();
-      console.log ("Account Portfolio",newAccountPortfolio.publicKey)
+      
+      console.log ("Account Portfolio",newAccountPortfolio.publicKey.toString());
       const transaction = new Transaction();
       transaction.add(
           SystemProgram.createAccount({
@@ -1080,71 +1080,6 @@
               programId: this.programId,
           }),
       );
-=======
-    async createPortfolio(
-        owner: Account,
-        metaDataUrl: any,
-        metaDataHash: u32,
-        creatorAccount: Account,
-        amountAsset1: number,
-        addressAsset1: pubkey,
-        periodAsset1: number,
-        assetToSoldIntoAsset1: Publickey,
-        amountAsset2: number,
-        addressAsset2: pubkey,
-        periodAsset2: number,
-        assetToSoldIntoAsset2: PublicKey,
-        amountAsset3: number,
-        addressAsset3: pubkey,
-        periodAsset3: number,
-        assetToSoldIntoAsset3: PublicKey,
-        amountAsset4: number,
-        addressAsset4: pubkey,
-        periodAsset4: number,
-        assetToSoldIntoAsset4: PublicKey,
-        amountAsset5: number,
-        addressAsset5: pubkey,
-        periodAsset5: number,
-        assetToSoldIntoAsset5: PublicKey,
-        amountAsset6: number,
-        addressAsset6: pubkey,
-        periodAsset6: number,
-        assetToSoldIntoAsset6: PublicKey,
-        amountAsset7: number,
-        addressAsset7: pubkey,
-        periodAsset7: number,
-        assetToSoldIntoAsset7: PublicKey,
-        amountAsset8: number,
-        addressAsset8: pubkey,
-        periodAsset8: number,
-        assetToSoldIntoAsset8: PublicKey,
-        amountAsset9: number,
-        addressAsset9: pubkey,
-        periodAsset9: number,
-        assetToSoldIntoAsset9: PublicKey,
-        amountAsset10: number,
-        addressAsset10: pubkey,
-        periodAsset10: number,
-        assetToSoldIntoAsset10: PublicKey,
-    ): Promise < Account > {
-        // Allocate memory for the account
-        const balanceNeeded = await nToken.getMinBalanceRentForExemptAccount(
-            this.connection,
-        );
-
-
-        const newAccountPortfolio = new Account();
-        const transaction = new Transaction();
-        transaction.add(
-            SystemProgram.createAccount({
-                fromPubkey: this.payer.publicKey,
-                newAccountPubkey: newAccountPortfolio.publicKey,
-                lamports: balanceNeeded,
-                space: PortfolioLayout.span,
-                programId: this.programId,
-            }),
-        );
->>>>>>> d13ce2c0
 
 
         //const mintPublicKey = this.publicKey;
@@ -1218,7 +1153,6 @@
 
 
 
-    
     /**
      * Create and initialize a new UserPortfolio.
      *
@@ -1251,20 +1185,20 @@
       addressAsset8: PublicKey | null,
       valueAsset9: number | null,
       addressAsset9: PublicKey | null,
-      valueAsset10: number | null,
-      //addressAsset10: PublicKey,
+     // valueAsset10: number | null,
+      //addressAsset10: PublicKey| null,
   ): Promise < PublicKey > {
       // Allocate memory for the account
       const balanceNeeded = await nToken.getMinBalanceRentForExemptAccount(
           this.connection,
       );
 
-      //const newUserPortfolioAccount = new Account();
+      const newUserPortfolioAccount = new Account();
       const transaction = new Transaction();
       transaction.add(
           SystemProgram.createAccount({
               fromPubkey: this.payer.publicKey,
-              newAccountPubkey: owner.publicKey,
+              newAccountPubkey: newUserPortfolioAccount.publicKey,
               lamports: balanceNeeded,
               space: UserPortfolioLayout.span,
               programId: this.programId,
@@ -1275,7 +1209,7 @@
       transaction.add(
           nToken.createInitUserPortfolioInstruction(
               this.programId,
-              owner.publicKey,
+              newUserPortfolioAccount.publicKey,
               portfolioAddress,
               valueAsset1,
               addressAsset1,
@@ -1295,9 +1229,9 @@
               addressAsset8,
               valueAsset9,
               addressAsset9,
-              valueAsset10,
-              addressAsset10,
-              owner,
+              // valueAsset10,
+              // addressAsset10,
+    
           ),
    );
 
@@ -1307,7 +1241,7 @@
           this.connection,
           transaction,
           this.payer,
-          owner,
+          newUserPortfolioAccount,
       );
 
       return newUserPortfolioAccount;
@@ -1366,104 +1300,7 @@
         return newAccount.publicKey;
     }
 
-<<<<<<< HEAD
-
-=======
-    /**
-     * Create and initialize a new UserPortfolio.
-     *
-     * This account may then be used as a `transfer()` or `approve()` destination
-     *
-     * @param owner User account that will own the new account*
-     * @param portfolioAddress prtfolioAddress
-     * @param valueAsset1 number of asset 1..10 
-     * @param addressAsset1 adddress of asset 1..10
-     * @return UserPortfolio of the new empty account
-     */
-    async createUserPortfolio(
-        owner: PublicKey,
-        portfolioAddress: PublicKey,
-        valueAsset1: number,
-        addressAsset1: PublicKey,
-        valueAsset2: number,
-        addressAsset2: PublicKey,
-        valueAsset3: number,
-        addressAsset3: PublicKey,
-        valueAsset4: number,
-        addressAsset4: PublicKey,
-        valueAsset5: number,
-        addressAsset5: PublicKey,
-        valueAsset6: number,
-        addressAsset6: PublicKey,
-        valueAsset7: number,
-        addressAsset7: PublicKey,
-        valueAsset8: number,
-        addressAsset8: PublicKey,
-        valueAsset9: number,
-        addressAsset9: PublicKey,
-        valueAsset10: number,
-        addressAsset10: PublicKey,
-    ): Promise < PublicKey > {
-        // Allocate memory for the account
-        const balanceNeeded = await nToken.getMinBalanceRentForExemptAccount(
-            this.connection,
-        );
-
-        const newUserPortfolioAccount = new Account();
-        const transaction = new Transaction();
-        transaction.add(
-            SystemProgram.createAccount({
-                fromPubkey: this.payer.publicKey,
-                newAccountPubkey: newUserPortfolioAccount.publicKey,
-                lamports: balanceNeeded,
-                space: UserPortfolioLayout.span,
-                programId: this.programId,
-            }),
-        );
-        console.log("test")
-        // const mintPublicKey = this.publicKey;
-        transaction.add(
-            nToken.createInitUserPortfolioInstruction(
-                this.programId,
-                newUserPortfolioAccount.publicKey,
-                portfolioAddress,
-                valueAsset1,
-                addressAsset1,
-                valueAsset2,
-                addressAsset2,
-                valueAsset3,
-                addressAsset3,
-                valueAsset4,
-                addressAsset4,
-                valueAsset5,
-                addressAsset5,
-                valueAsset6,
-                addressAsset6,
-                valueAsset7,
-                addressAsset7,
-                valueAsset8,
-                addressAsset8,
-                valueAsset9,
-                addressAsset9,
-                valueAsset10,
-                addressAsset10,
-                owner,
-            ),
-        );
-
-        // Send the two instructions
-        await sendAndConfirmTransaction(
-            'createUserPorttfolio and InitializeUserPortfolio',
-            this.connection,
-            transaction,
-            this.payer,
-            newUserPortfolioAccount,
-        );
-
-        return newUserPortfolioAccount;
-    }
->>>>>>> d13ce2c0
-
+  
 
 
     /**
@@ -2768,14 +2605,15 @@
      * Construct an InitializeUserPortfolio instruction
      *
      * @param programId SPL Token program account
-     * @param portfolio New account
-     * @param owner Owner of the new account
+     * @param UserPortfolioAccount New account
+     * @param PortfolioAddress Portfolio  
      */
 
     static createInitUserPortfolioInstruction(
         programId: PublicKey,
         UserPortfolioAccount: PublicKey,
         portfolioAddress: PublicKey,
+
         valueAsset1: number,
         addressAsset1: PublicKey,
 
@@ -2803,10 +2641,10 @@
         valueAsset9: number | null,
         addressAsset9: PublicKey | null,
 
-        valueAsset10: number | null,
-        addressAsset10: PublicKey | null,
-
-        owner: Account
+        // valueAsset10: number | null,
+        // addressAsset10: PublicKey | null,
+
+    
     ): TransactionInstruction {
 
         const keys = [
@@ -2821,8 +2659,7 @@
             { pubkey: addressAsset7, isSigner: false, isWritable: false },
             { pubkey: addressAsset8, isSigner: false, isWritable: false },
             { pubkey: addressAsset9, isSigner: false, isWritable: false },
-            { pubkey: addressAsset10, isSigner: false, isWritable: false },
-            { pubkey: owner, isSigner: true, isWritable: false },
+           // { pubkey: addressAsset10, isSigner: false, isWritable: false },
         ];
 
         const dataLayout = BufferLayout.struct([
@@ -2836,14 +2673,14 @@
             Layout.uint64('valueAsset7'),
             Layout.uint64('valueAsset8'),
             Layout.uint64('valueAsset9'),
-            Layout.uint64('valueAsset10'),
+           // Layout.uint64('valueAsset10'),
         ]);
 
 
         const data = Buffer.alloc(dataLayout.span);
 
         dataLayout.encode({
-                instruction: 20, // InitializeAccount userPortfolio
+                instruction: 20, // Initialize Account user Portfolio
 
                 valueAsset1: new u64(valueAsset1).toBuffer(),
                 valueAsset2: new u64(valueAsset2).toBuffer(),
@@ -2854,7 +2691,7 @@
                 valueAsset7: new u64(valueAsset7).toBuffer(),
                 valueAsset8: new u64(valueAsset8).toBuffer(),
                 valueAsset9: new u64(valueAsset9).toBuffer(),
-                valueAsset10: new u64(valueAsset10).toBuffer(),
+           //     valueAsset10: new u64(valueAsset10).toBuffer(),
             },
             data,
         );
